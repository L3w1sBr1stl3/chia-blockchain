--- conflicted
+++ resolved
@@ -292,18 +292,13 @@
         """
 
         async with self.db_wrapper.reader_no_transaction() as conn:
-<<<<<<< HEAD
-            rows = await conn.execute_fetchall("SELECT puzzle_hash FROM derivation_paths")
-            return {bytes32.fromhex(row[0]) for row in rows}
-=======
             if wallet_id is None:
                 rows = await conn.execute_fetchall("SELECT puzzle_hash FROM derivation_paths")
             else:
                 rows = await conn.execute_fetchall(
                     "SELECT puzzle_hash FROM derivation_paths WHERE wallet_id=?", (wallet_id,)
                 )
-            return set(bytes32.fromhex(row[0]) for row in rows)
->>>>>>> 344a7bbb
+            return {bytes32.fromhex(row[0]) for row in rows}
 
     async def get_last_derivation_path(self) -> Optional[uint32]:
         """
@@ -376,7 +371,7 @@
             cursor = await conn.execute("DELETE FROM derivation_paths WHERE wallet_id=?;", (wallet_id,))
             await cursor.close()
         # Clear caches
-        puzzle_hashes = set(bytes32.fromhex(row[0]) for row in rows)
+        puzzle_hashes = {bytes32.fromhex(row[0]) for row in rows}
         for puzzle_hash in puzzle_hashes:
             try:
                 self.wallet_identifier_cache.remove(puzzle_hash)
