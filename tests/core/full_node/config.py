# flake8: noqa: E501
<<<<<<< HEAD
job_timeout = 40
check_resource_usage = True
=======
job_timeout = 50
CHECK_RESOURCE_USAGE = """
    - name: Check resource usage
      run: |
        sqlite3 -readonly -separator " " .pymon "select item,cpu_usage,total_time,mem_usage from TEST_METRICS order by mem_usage desc;" >metrics.out
        ./tests/check_pytest_monitor_output.py <metrics.out
"""
>>>>>>> bf2976a2
<|MERGE_RESOLUTION|>--- conflicted
+++ resolved
@@ -1,13 +1,3 @@
 # flake8: noqa: E501
-<<<<<<< HEAD
-job_timeout = 40
-check_resource_usage = True
-=======
 job_timeout = 50
-CHECK_RESOURCE_USAGE = """
-    - name: Check resource usage
-      run: |
-        sqlite3 -readonly -separator " " .pymon "select item,cpu_usage,total_time,mem_usage from TEST_METRICS order by mem_usage desc;" >metrics.out
-        ./tests/check_pytest_monitor_output.py <metrics.out
-"""
->>>>>>> bf2976a2
+check_resource_usage = True