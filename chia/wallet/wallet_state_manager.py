--- conflicted
+++ resolved
@@ -746,11 +746,7 @@
             await self.spend_clawback_coins(clawback_coins, tx_fee, tx_config)
 
     async def spend_clawback_coins(
-<<<<<<< HEAD
-        self, clawback_coins: Dict[Coin, ClawbackMetadata], fee: uint64, tx_config: TXConfig
-=======
-        self, clawback_coins: Dict[Coin, ClawbackMetadata], fee: uint64, force: bool = False
->>>>>>> 29c1e1c3
+        self, clawback_coins: Dict[Coin, ClawbackMetadata], fee: uint64, tx_config: TXConfig, force: bool = False
     ) -> List[bytes32]:
         assert len(clawback_coins) > 0
         coin_spends: List[CoinSpend] = []
