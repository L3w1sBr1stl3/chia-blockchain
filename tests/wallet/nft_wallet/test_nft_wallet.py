import asyncio
from secrets import token_bytes

# pytestmark = pytest.mark.skip("TODO: Fix tests")
from typing import Any, Dict, Optional

import pytest

from chia.consensus.block_rewards import calculate_base_farmer_reward, calculate_pool_reward
from chia.full_node.mempool_manager import MempoolManager
from chia.rpc.wallet_rpc_api import WalletRpcApi
from chia.simulator.full_node_simulator import FullNodeSimulator
from chia.simulator.simulator_protocol import FarmNewBlockProtocol
from chia.types.blockchain_format.program import Program
from chia.types.blockchain_format.sized_bytes import bytes32
from chia.types.peer_info import PeerInfo
from chia.util.ints import uint16, uint32, uint64
from chia.wallet.cat_wallet.cat_wallet import CATWallet
from chia.wallet.nft_wallet.nft_wallet import NFTWallet
from chia.wallet.outer_puzzles import create_asset_id, match_puzzle
from chia.wallet.puzzle_drivers import PuzzleInfo
from chia.wallet.trading.offer import Offer
from chia.wallet.trading.trade_status import TradeStatus
from chia.wallet.util.compute_memos import compute_memos
from chia.wallet.util.wallet_types import WalletType
from tests.time_out_assert import time_out_assert, time_out_assert_not_none


async def tx_in_pool(mempool: MempoolManager, tx_id: bytes32) -> bool:
    tx = mempool.get_spendbundle(tx_id)
    if tx is None:
        return False
    return True


@pytest.mark.parametrize(
    "trusted",
    [True],
)
@pytest.mark.asyncio
async def test_nft_wallet_creation_automatically(two_wallet_nodes: Any, trusted: Any) -> None:
    num_blocks = 5
    full_nodes, wallets = two_wallet_nodes
    full_node_api = full_nodes[0]
    full_node_server = full_node_api.server
    wallet_node_0, server_0 = wallets[0]
    wallet_node_1, server_1 = wallets[1]
    wallet_0 = wallet_node_0.wallet_state_manager.main_wallet
    wallet_1 = wallet_node_1.wallet_state_manager.main_wallet

    ph = await wallet_0.get_new_puzzlehash()
    ph1 = await wallet_1.get_new_puzzlehash()

    if trusted:
        wallet_node_0.config["trusted_peers"] = {
            full_node_api.full_node.server.node_id.hex(): full_node_api.full_node.server.node_id.hex()
        }
        wallet_node_1.config["trusted_peers"] = {
            full_node_api.full_node.server.node_id.hex(): full_node_api.full_node.server.node_id.hex()
        }
    else:
        wallet_node_0.config["trusted_peers"] = {}
        wallet_node_1.config["trusted_peers"] = {}

    await server_0.start_client(PeerInfo("localhost", uint16(full_node_server._port)), None)
    await server_1.start_client(PeerInfo("localhost", uint16(full_node_server._port)), None)

    for i in range(1, num_blocks):
        await full_node_api.farm_new_transaction_block(FarmNewBlockProtocol(ph))

    funds = sum(
        [calculate_pool_reward(uint32(i)) + calculate_base_farmer_reward(uint32(i)) for i in range(1, num_blocks - 1)]
    )

    await time_out_assert(10, wallet_0.get_unconfirmed_balance, funds)
    await time_out_assert(10, wallet_0.get_confirmed_balance, funds)
    for i in range(1, num_blocks):
        await full_node_api.farm_new_transaction_block(FarmNewBlockProtocol(ph1))

    for i in range(1, num_blocks):
        await full_node_api.farm_new_transaction_block(FarmNewBlockProtocol(ph))

    await time_out_assert(15, wallet_0.get_pending_change_balance, 0)
    nft_wallet_0 = await NFTWallet.create_new_nft_wallet(
        wallet_node_0.wallet_state_manager, wallet_0, name="NFT WALLET 1"
    )
    metadata = Program.to(
        [
            ("u", ["https://www.chia.net/img/branding/chia-logo.svg"]),
            ("h", "0xD4584AD463139FA8C0D9F68F4B59F185"),
        ]
    )

    sb = await nft_wallet_0.generate_new_nft(metadata)
    assert sb
    await time_out_assert_not_none(5, full_node_api.full_node.mempool_manager.get_spendbundle, sb.name())

    for i in range(1, num_blocks):
        await full_node_api.farm_new_transaction_block(FarmNewBlockProtocol(ph1))

    await asyncio.sleep(5)
    coins = nft_wallet_0.nft_wallet_info.my_nft_coins
    assert len(coins) == 1, "nft not generated"

    sb = await nft_wallet_0.transfer_nft(coins[0], ph1)
    assert sb is not None
    await asyncio.sleep(3)
    await time_out_assert_not_none(5, full_node_api.full_node.mempool_manager.get_spendbundle, sb.name())
    await full_node_api.farm_new_transaction_block(FarmNewBlockProtocol(ph1))
    await asyncio.sleep(5)

    assert len(wallet_node_1.wallet_state_manager.wallets) == 2
    # Get the new NFT wallet
    nft_wallets = await wallet_node_1.wallet_state_manager.get_all_wallet_info_entries(WalletType.NFT)
    assert len(nft_wallets) == 1
    nft_wallet_1: NFTWallet = wallet_node_1.wallet_state_manager.wallets[nft_wallets[0].id]
    coins = nft_wallet_0.nft_wallet_info.my_nft_coins
    assert len(coins) == 0
    coins = nft_wallet_1.nft_wallet_info.my_nft_coins
    assert len(coins) == 1


@pytest.mark.parametrize(
    "trusted",
    [True],
)
@pytest.mark.asyncio
async def test_nft_wallet_creation_and_transfer(two_wallet_nodes: Any, trusted: Any) -> None:
    num_blocks = 5
    full_nodes, wallets = two_wallet_nodes
    full_node_api: FullNodeSimulator = full_nodes[0]
    full_node_server = full_node_api.server
    wallet_node_0, server_0 = wallets[0]
    wallet_node_1, server_1 = wallets[1]
    wallet_0 = wallet_node_0.wallet_state_manager.main_wallet
    wallet_1 = wallet_node_1.wallet_state_manager.main_wallet

    ph = await wallet_0.get_new_puzzlehash()
    ph1 = await wallet_1.get_new_puzzlehash()

    if trusted:
        wallet_node_0.config["trusted_peers"] = {
            full_node_api.full_node.server.node_id.hex(): full_node_api.full_node.server.node_id.hex()
        }
        wallet_node_1.config["trusted_peers"] = {
            full_node_api.full_node.server.node_id.hex(): full_node_api.full_node.server.node_id.hex()
        }
    else:
        wallet_node_0.config["trusted_peers"] = {}
        wallet_node_1.config["trusted_peers"] = {}

    await server_0.start_client(PeerInfo("localhost", uint16(full_node_server._port)), None)
    await server_1.start_client(PeerInfo("localhost", uint16(full_node_server._port)), None)

    for i in range(1, num_blocks):
        await full_node_api.farm_new_transaction_block(FarmNewBlockProtocol(ph))

    funds = sum(
        [calculate_pool_reward(uint32(i)) + calculate_base_farmer_reward(uint32(i)) for i in range(1, num_blocks - 1)]
    )

    await time_out_assert(10, wallet_0.get_unconfirmed_balance, funds)
    await time_out_assert(10, wallet_0.get_confirmed_balance, funds)
    for i in range(1, num_blocks):
        await full_node_api.farm_new_transaction_block(FarmNewBlockProtocol(ph1))

    for i in range(1, num_blocks):
        await full_node_api.farm_new_transaction_block(FarmNewBlockProtocol(ph))

    await time_out_assert(15, wallet_0.get_pending_change_balance, 0)
    nft_wallet_0 = await NFTWallet.create_new_nft_wallet(
        wallet_node_0.wallet_state_manager, wallet_0, name="NFT WALLET 1"
    )
    metadata = Program.to(
        [
            ("u", ["https://www.chia.net/img/branding/chia-logo.svg"]),
            ("h", "0xD4584AD463139FA8C0D9F68F4B59F185"),
        ]
    )

    sb = await nft_wallet_0.generate_new_nft(metadata)
    assert sb
    # ensure hints are generated
    assert compute_memos(sb)
    await time_out_assert_not_none(5, full_node_api.full_node.mempool_manager.get_spendbundle, sb.name())

    for i in range(1, num_blocks):
        await full_node_api.farm_new_transaction_block(FarmNewBlockProtocol(ph1))

    await asyncio.sleep(5)
    coins = nft_wallet_0.nft_wallet_info.my_nft_coins
    assert len(coins) == 1, "nft not generated"

    metadata = Program.to(
        [
            ("u", ["https://www.test.net/logo.svg"]),
            ("h", "0xD4584AD463139FA8C0D9F68F4B59F181"),
        ]
    )

    sb = await nft_wallet_0.generate_new_nft(metadata)
    assert sb
    # ensure hints are generated
    assert compute_memos(sb)
    await time_out_assert_not_none(5, full_node_api.full_node.mempool_manager.get_spendbundle, sb.name())

    for i in range(1, num_blocks):
        await full_node_api.farm_new_transaction_block(FarmNewBlockProtocol(ph1))

    await asyncio.sleep(5)
    coins = nft_wallet_0.nft_wallet_info.my_nft_coins
    assert len(coins) == 2, "nft not generated"

    nft_wallet_1 = await NFTWallet.create_new_nft_wallet(
        wallet_node_1.wallet_state_manager, wallet_1, name="NFT WALLET 2"
    )
    sb = await nft_wallet_0.transfer_nft(coins[1], ph1)

    assert sb is not None
    # ensure hints are generated
    assert compute_memos(sb)

    await asyncio.sleep(3)
    await time_out_assert_not_none(5, full_node_api.full_node.mempool_manager.get_spendbundle, sb.name())

    for i in range(1, num_blocks):
        await full_node_api.farm_new_transaction_block(FarmNewBlockProtocol(ph1))
    await asyncio.sleep(5)

    coins = nft_wallet_0.nft_wallet_info.my_nft_coins
    assert len(coins) == 1
    coins = nft_wallet_1.nft_wallet_info.my_nft_coins
    assert len(coins) == 1

    # Send it back to original owner
    nsb = await nft_wallet_1.transfer_nft(coins[0], ph)
    assert nsb is not None

    # ensure hints are generated
    assert compute_memos(nsb)
    await asyncio.sleep(5)

    for i in range(1, num_blocks):
        await full_node_api.farm_new_transaction_block(FarmNewBlockProtocol(ph1))

    await asyncio.sleep(5)
    coins = nft_wallet_0.nft_wallet_info.my_nft_coins
    assert len(coins) == 2

    coins = nft_wallet_1.nft_wallet_info.my_nft_coins
    assert len(coins) == 0


@pytest.mark.parametrize(
    "trusted",
    [True],
)
@pytest.mark.asyncio
async def test_nft_wallet_rpc_creation_and_list(two_wallet_nodes: Any, trusted: Any) -> None:
    num_blocks = 5
    full_nodes, wallets = two_wallet_nodes
    full_node_api = full_nodes[0]
    full_node_server = full_node_api.server
    wallet_node_0, server_0 = wallets[0]
    wallet_node_1, server_1 = wallets[1]
    wallet_0 = wallet_node_0.wallet_state_manager.main_wallet
    wallet_1 = wallet_node_1.wallet_state_manager.main_wallet

    ph = await wallet_0.get_new_puzzlehash()
    _ = await wallet_1.get_new_puzzlehash()

    if trusted:
        wallet_node_0.config["trusted_peers"] = {
            full_node_api.full_node.server.node_id.hex(): full_node_api.full_node.server.node_id.hex()
        }
        wallet_node_1.config["trusted_peers"] = {
            full_node_api.full_node.server.node_id.hex(): full_node_api.full_node.server.node_id.hex()
        }
    else:
        wallet_node_0.config["trusted_peers"] = {}
        wallet_node_1.config["trusted_peers"] = {}

    await server_0.start_client(PeerInfo("localhost", uint16(full_node_server._port)), None)
    await server_1.start_client(PeerInfo("localhost", uint16(full_node_server._port)), None)

    for i in range(1, num_blocks):
        await full_node_api.farm_new_transaction_block(FarmNewBlockProtocol(ph))

    api_0 = WalletRpcApi(wallet_node_0)
    nft_wallet_0 = await api_0.create_new_wallet(dict(wallet_type="nft_wallet", name="NFT WALLET 1"))
    assert isinstance(nft_wallet_0, dict)
    assert nft_wallet_0.get("success")
    nft_wallet_0_id = nft_wallet_0["wallet_id"]

    tr1 = await api_0.nft_mint_nft(
        {
            "wallet_id": nft_wallet_0_id,
            "artist_address": ph,
            "hash": "0xD4584AD463139FA8C0D9F68F4B59F185",
            "uris": ["https://www.chia.net/img/branding/chia-logo.svg"],
        }
    )

    assert isinstance(tr1, dict)
    assert tr1.get("success")
    sb = tr1["spend_bundle"]

    await asyncio.sleep(5)
    await time_out_assert_not_none(5, full_node_api.full_node.mempool_manager.get_spendbundle, sb.name())
    for i in range(1, num_blocks):
        await full_node_api.farm_new_transaction_block(FarmNewBlockProtocol(ph))
    await asyncio.sleep(3)
    tr2 = await api_0.nft_mint_nft(
        {
            "wallet_id": nft_wallet_0_id,
            "artist_address": ph,
            "hash": "0xD4584AD463139FA8C0D9F68F4B59F184",
            "uris": ["https://chialisp.com/img/logo.svg"],
        }
    )
    assert isinstance(tr2, dict)
    assert tr2.get("success")
    sb = tr2["spend_bundle"]
    await asyncio.sleep(5)
    await time_out_assert_not_none(5, full_node_api.full_node.mempool_manager.get_spendbundle, sb.name())
    for i in range(1, num_blocks):
        await full_node_api.farm_new_transaction_block(FarmNewBlockProtocol(ph))
    await asyncio.sleep(3)
    coins_response = await api_0.nft_get_nfts(dict(wallet_id=nft_wallet_0_id))
    assert isinstance(coins_response, dict)
    assert coins_response.get("success")
    coins = coins_response["nft_list"]
    assert len(coins) == 2
    uris = []
    for coin in coins:
        uris.append(coin.to_json_dict()["data_uris"][0])
    assert len(uris) == 2
    assert "https://chialisp.com/img/logo.svg" in uris
    assert bytes32.fromhex(coins[1].to_json_dict()["nft_coin_id"]) in [x.name() for x in sb.additions()]


@pytest.mark.parametrize(
    "trusted",
    [True],
)
@pytest.mark.asyncio
async def test_nft_wallet_rpc_update_metadata(two_wallet_nodes: Any, trusted: Any) -> None:
    num_blocks = 5
    full_nodes, wallets = two_wallet_nodes
    full_node_api = full_nodes[0]
    full_node_server = full_node_api.server
    wallet_node_0, server_0 = wallets[0]
    wallet_node_1, server_1 = wallets[1]
    wallet_0 = wallet_node_0.wallet_state_manager.main_wallet
    wallet_1 = wallet_node_1.wallet_state_manager.main_wallet

    ph = await wallet_0.get_new_puzzlehash()
    _ = await wallet_1.get_new_puzzlehash()

    if trusted:
        wallet_node_0.config["trusted_peers"] = {
            full_node_api.full_node.server.node_id.hex(): full_node_api.full_node.server.node_id.hex()
        }
        wallet_node_1.config["trusted_peers"] = {
            full_node_api.full_node.server.node_id.hex(): full_node_api.full_node.server.node_id.hex()
        }
    else:
        wallet_node_0.config["trusted_peers"] = {}
        wallet_node_1.config["trusted_peers"] = {}

    await server_0.start_client(PeerInfo("localhost", uint16(full_node_server._port)), None)
    await server_1.start_client(PeerInfo("localhost", uint16(full_node_server._port)), None)

    for i in range(1, num_blocks):
        await full_node_api.farm_new_transaction_block(FarmNewBlockProtocol(ph))

    api_0 = WalletRpcApi(wallet_node_0)
    nft_wallet_0 = await api_0.create_new_wallet(dict(wallet_type="nft_wallet", name="NFT WALLET 1"))
    assert isinstance(nft_wallet_0, dict)
    assert nft_wallet_0.get("success")
    nft_wallet_0_id = nft_wallet_0["wallet_id"]

    # mint NFT
    resp = await api_0.nft_mint_nft(
        {
            "wallet_id": nft_wallet_0_id,
            "artist_address": ph,
            "hash": "0xD4584AD463139FA8C0D9F68F4B59F185",
            "uris": ["https://www.chia.net/img/branding/chia-logo.svg"],
        }
    )

    assert resp.get("success")
    sb = resp["spend_bundle"]

    await asyncio.sleep(5)
    await time_out_assert_not_none(5, full_node_api.full_node.mempool_manager.get_spendbundle, sb.name())
    for i in range(1, num_blocks):
        await full_node_api.farm_new_transaction_block(FarmNewBlockProtocol(ph))
    await asyncio.sleep(3)
    coins_response = await api_0.nft_get_nfts(dict(wallet_id=nft_wallet_0_id))
    assert isinstance(coins_response, dict)
    assert coins_response.get("success")
    coins = coins_response["nft_list"]
    coin = coins[0].to_json_dict()
    nft_coin_id = coin["nft_coin_id"]
    # add another URI
    tr1 = await api_0.nft_add_uri(
        {
            "wallet_id": nft_wallet_0_id,
            "nft_coin_id": nft_coin_id,
            "hash": "0xD4584AD463139FA8C0D9F68F4B59F185",
            "uri": "https://www.chia.net/img/branding/chia-logo-white.svg",
        }
    )

    assert isinstance(tr1, dict)
    assert tr1.get("success")
    sb = tr1["spend_bundle"]
    await asyncio.sleep(5)
    await time_out_assert_not_none(5, full_node_api.full_node.mempool_manager.get_spendbundle, sb.name())
    for i in range(1, num_blocks):
        await full_node_api.farm_new_transaction_block(FarmNewBlockProtocol(ph))
    await asyncio.sleep(5)
    # check that new URI was added
    coins_response = await api_0.nft_get_nfts(dict(wallet_id=nft_wallet_0_id))
    assert isinstance(coins_response, dict)
    assert coins_response.get("success")
    coins = coins_response["nft_list"]
    assert len(coins) == 1
    coin = coins[0].to_json_dict()
    uris = coin["data_uris"]
    assert len(uris) == 2
    assert "https://www.chia.net/img/branding/chia-logo-white.svg" in uris

<<<<<<< HEAD
    # add yet another URI
    nft_coin_id = coin["nft_coin_id"]
    tr1 = await api_0.nft_add_uri(
        {
            "wallet_id": nft_wallet_0_id,
            "nft_coin_id": nft_coin_id,
            "hash": "0xD4584AD463139FA8C0D9F68F4B59F185",
            "uri": "https://www.chia.net/img/branding/chia-logo-more-white.svg",
        }
    )

    assert isinstance(tr1, dict)
    assert tr1.get("success")
    sb = tr1["spend_bundle"]
    await asyncio.sleep(5)
    await time_out_assert_not_none(5, full_node_api.full_node.mempool_manager.get_spendbundle, sb.name())
    for i in range(1, num_blocks):
        await full_node_api.farm_new_transaction_block(FarmNewBlockProtocol(ph))
    await asyncio.sleep(5)
    # check that new URI was added
    coins_response = await api_0.nft_get_nfts(dict(wallet_id=nft_wallet_0_id))
    assert isinstance(coins_response, dict)
    assert coins_response.get("success")
    coins = coins_response["nft_list"]
    assert len(coins) == 1
    coin = coins[0].to_json_dict()
    uris = coin["data_uris"]
    assert len(uris) == 3
    assert "https://www.chia.net/img/branding/chia-logo-more-white.svg" in uris
=======

@pytest.mark.parametrize(
    "trusted",
    [True],
)
@pytest.mark.asyncio
async def test_nft_offer(two_wallet_nodes: Any, trusted: Any) -> None:
    num_blocks = 5
    full_nodes, wallets = two_wallet_nodes
    full_node_api: FullNodeSimulator = full_nodes[0]
    full_node_server = full_node_api.server
    wallet_node_0, server_0 = wallets[0]
    wallet_node_1, server_1 = wallets[1]
    wallet_0 = wallet_node_0.wallet_state_manager.main_wallet
    wallet_1 = wallet_node_1.wallet_state_manager.main_wallet

    ph = await wallet_0.get_new_puzzlehash()
    ph1 = await wallet_1.get_new_puzzlehash()

    if trusted:
        wallet_node_0.config["trusted_peers"] = {
            full_node_api.full_node.server.node_id.hex(): full_node_api.full_node.server.node_id.hex()
        }
        wallet_node_1.config["trusted_peers"] = {
            full_node_api.full_node.server.node_id.hex(): full_node_api.full_node.server.node_id.hex()
        }
    else:
        wallet_node_0.config["trusted_peers"] = {}
        wallet_node_1.config["trusted_peers"] = {}

    await server_0.start_client(PeerInfo("localhost", uint16(full_node_server._port)), None)
    await server_1.start_client(PeerInfo("localhost", uint16(full_node_server._port)), None)

    for i in range(1, num_blocks):
        await full_node_api.farm_new_transaction_block(FarmNewBlockProtocol(ph))
        await full_node_api.farm_new_transaction_block(FarmNewBlockProtocol(ph1))

    funds = sum(
        [calculate_pool_reward(uint32(i)) + calculate_base_farmer_reward(uint32(i)) for i in range(1, num_blocks - 1)]
    )

    await time_out_assert(10, wallet_0.get_unconfirmed_balance, funds)
    await time_out_assert(10, wallet_0.get_confirmed_balance, funds)

    for i in range(1, num_blocks):
        await full_node_api.farm_new_transaction_block(FarmNewBlockProtocol(ph1))

    for i in range(1, num_blocks):
        await full_node_api.farm_new_transaction_block(FarmNewBlockProtocol(ph))

    await time_out_assert(15, wallet_0.get_pending_change_balance, 0)

    nft_wallet_maker = await NFTWallet.create_new_nft_wallet(
        wallet_node_0.wallet_state_manager, wallet_0, name="NFT WALLET 1"
    )
    metadata = Program.to(
        [
            ("u", ["https://www.chia.net/img/branding/chia-logo.svg"]),
            ("h", "0xD4584AD463139FA8C0D9F68F4B59F185"),
        ]
    )

    sb = await nft_wallet_maker.generate_new_nft(metadata)
    assert sb
    # ensure hints are generated
    assert compute_memos(sb)
    await time_out_assert_not_none(5, full_node_api.full_node.mempool_manager.get_spendbundle, sb.name())

    for i in range(1, num_blocks):
        await full_node_api.farm_new_transaction_block(FarmNewBlockProtocol(ph1))

    await asyncio.sleep(5)
    coins = nft_wallet_maker.nft_wallet_info.my_nft_coins
    assert len(coins) == 1, "nft not generated"

    metadata = Program.to(
        [
            ("u", ["https://www.test.net/logo.svg"]),
            ("h", "0xD4584AD463139FA8C0D9F68F4B59F181"),
        ]
    )

    sb = await nft_wallet_maker.generate_new_nft(metadata)
    assert sb
    # ensure hints are generated
    assert compute_memos(sb)
    await time_out_assert_not_none(5, full_node_api.full_node.mempool_manager.get_spendbundle, sb.name())

    for i in range(1, num_blocks):
        await full_node_api.farm_new_transaction_block(FarmNewBlockProtocol(ph1))

    await asyncio.sleep(5)
    coins = nft_wallet_maker.nft_wallet_info.my_nft_coins
    assert len(coins) == 2, "nft not generated"

    nft_wallet_taker = await NFTWallet.create_new_nft_wallet(
        wallet_node_1.wallet_state_manager, wallet_1, name="NFT WALLET 2"
    )
    sb = await nft_wallet_maker.transfer_nft(coins[1], ph1)

    assert sb is not None
    # ensure hints are generated
    assert compute_memos(sb)

    await asyncio.sleep(3)
    await time_out_assert_not_none(5, full_node_api.full_node.mempool_manager.get_spendbundle, sb.name())

    for i in range(1, num_blocks):
        await full_node_api.farm_new_transaction_block(FarmNewBlockProtocol(ph1))
    await asyncio.sleep(5)

    coins_maker = nft_wallet_maker.nft_wallet_info.my_nft_coins
    assert len(coins_maker) == 1
    coins_taker = nft_wallet_taker.nft_wallet_info.my_nft_coins
    assert len(coins_taker) == 1

    nft_coin_info = coins_maker[0]
    nft_info_1: Optional[PuzzleInfo] = match_puzzle(nft_coin_info.full_puzzle)
    nft_asset_id_1: bytes32 = create_asset_id(nft_info_1)  # type: ignore
    driver_dict_1: Dict[bytes32, Optional[PuzzleInfo]] = {nft_asset_id_1: nft_info_1}

    offer_nft_for_xch = {wallet_0.id(): 100, nft_asset_id_1: -1}

    trade_manager_maker = wallet_0.wallet_state_manager.trade_manager
    trade_manager_taker = wallet_1.wallet_state_manager.trade_manager

    success, trade_make, error = await trade_manager_maker.create_offer_for_ids(offer_nft_for_xch, driver_dict_1)
    await asyncio.sleep(1)
    assert success is True
    assert error is None
    assert trade_make is not None

    success, trade_take, error = await trade_manager_taker.respond_to_offer(Offer.from_bytes(trade_make.offer))

    await asyncio.sleep(1)
    assert success
    assert error is None
    assert trade_take is not None

    async def get_trade_and_status(trade_manager, trade) -> TradeStatus:  # type: ignore
        trade_rec = await trade_manager.get_trade_by_id(trade.trade_id)
        return TradeStatus(trade_rec.status)

    for i in range(0, num_blocks):
        await full_node_api.farm_new_transaction_block(FarmNewBlockProtocol(ph))
    await asyncio.sleep(5)

    await time_out_assert(15, get_trade_and_status, TradeStatus.CONFIRMED, trade_manager_maker, trade_make)
    await time_out_assert(15, get_trade_and_status, TradeStatus.CONFIRMED, trade_manager_taker, trade_take)

    coins_maker = nft_wallet_maker.nft_wallet_info.my_nft_coins
    coins_taker = nft_wallet_taker.nft_wallet_info.my_nft_coins
    assert len(coins_maker) == 0
    assert len(coins_taker) == 2

    nft_coin_info = coins_taker[0]
    nft_info_2: Optional[PuzzleInfo] = match_puzzle(nft_coin_info.full_puzzle)
    nft_asset_id_2: bytes32 = create_asset_id(nft_info_2)  # type: ignore
    driver_dict_2: Dict[bytes32, Optional[PuzzleInfo]] = {nft_asset_id_2: nft_info_2}

    offer_xch_for_nft = {wallet_0.id(): -100, nft_asset_id_2: 1}

    success, trade_make, error = await trade_manager_maker.create_offer_for_ids(offer_xch_for_nft, driver_dict_2)
    await asyncio.sleep(1)
    assert success is True
    assert error is None
    assert trade_make is not None

    success, trade_take, error = await trade_manager_taker.respond_to_offer(Offer.from_bytes(trade_make.offer))

    await asyncio.sleep(1)
    assert success
    assert error is None
    assert trade_take is not None

    for i in range(0, num_blocks):
        await full_node_api.farm_new_transaction_block(FarmNewBlockProtocol(ph))
    await asyncio.sleep(5)

    await time_out_assert(15, get_trade_and_status, TradeStatus.CONFIRMED, trade_manager_maker, trade_make)
    await time_out_assert(15, get_trade_and_status, TradeStatus.CONFIRMED, trade_manager_taker, trade_take)

    coins_maker = nft_wallet_maker.nft_wallet_info.my_nft_coins
    coins_taker = nft_wallet_taker.nft_wallet_info.my_nft_coins
    assert len(coins_maker) == 1
    assert len(coins_taker) == 1


@pytest.mark.parametrize(
    "trusted",
    [True],
)
@pytest.mark.asyncio
async def test_nft_cat_offer(wallets_prefarm: Any, trusted: Any) -> None:
    buffer_blocks = 5
    wallet_node_maker, wallet_node_taker, full_node_api = wallets_prefarm
    wallet_maker = wallet_node_maker.wallet_state_manager.main_wallet
    wallet_taker = wallet_node_taker.wallet_state_manager.main_wallet

    # Create two new CATs, one in each wallet
    async with wallet_node_maker.wallet_state_manager.lock:
        cat_wallet_maker: CATWallet = await CATWallet.create_new_cat_wallet(
            wallet_node_maker.wallet_state_manager, wallet_maker, {"identifier": "genesis_by_id"}, uint64(100)
        )
        await asyncio.sleep(1)

    async with wallet_node_taker.wallet_state_manager.lock:
        new_cat_wallet_taker: CATWallet = await CATWallet.create_new_cat_wallet(
            wallet_node_taker.wallet_state_manager, wallet_taker, {"identifier": "genesis_by_id"}, uint64(100)
        )
        await asyncio.sleep(1)

    for i in range(1, buffer_blocks):
        await full_node_api.farm_new_transaction_block(FarmNewBlockProtocol(bytes32(token_bytes())))
    await time_out_assert(15, cat_wallet_maker.get_confirmed_balance, 100)
    await time_out_assert(15, cat_wallet_maker.get_unconfirmed_balance, 100)
    await time_out_assert(15, new_cat_wallet_taker.get_confirmed_balance, 100)
    await time_out_assert(15, new_cat_wallet_taker.get_unconfirmed_balance, 100)

    assert cat_wallet_maker.cat_info.my_tail is not None
    assert new_cat_wallet_taker.cat_info.my_tail is not None

    # add wallet for taker's cat to maker
    new_cat_wallet_maker: CATWallet = await CATWallet.create_wallet_for_cat(
        wallet_node_maker.wallet_state_manager, wallet_maker, new_cat_wallet_taker.get_asset_id()
    )

    # make nft wallets
    nft_wallet_maker = await NFTWallet.create_new_nft_wallet(
        wallet_node_maker.wallet_state_manager, wallet_maker, name="NFT WALLET 1"
    )

    # nft_wallet_taker = await NFTWallet.create_new_nft_wallet(
    #     wallet_node_taker.wallet_state_manager, wallet_taker, name="NFT WALLET 2"
    # )

    metadata = Program.to(
        [
            ("u", ["https://www.chia.net/img/branding/chia-logo.svg"]),
            ("h", "0xD4584AD463139FA8C0D9F68F4B59F185"),
        ]
    )

    ph_maker = await wallet_maker.get_new_puzzlehash()
    # ph_taker = await wallet_taker.get_new_puzzlehash()

    sb = await nft_wallet_maker.generate_new_nft(metadata)
    assert sb
    # ensure hints are generated
    assert compute_memos(sb)
    await time_out_assert_not_none(5, full_node_api.full_node.mempool_manager.get_spendbundle, sb.name())

    for i in range(1, buffer_blocks):
        await full_node_api.farm_new_transaction_block(FarmNewBlockProtocol(ph_maker))

    await asyncio.sleep(5)
    coins = nft_wallet_maker.nft_wallet_info.my_nft_coins
    assert len(coins) == 1, "nft not generated"

    nft_coin_info = coins[0]
    nft_info: Optional[PuzzleInfo] = match_puzzle(nft_coin_info.full_puzzle)
    nft_asset_id: bytes32 = create_asset_id(nft_info)  # type: ignore
    driver_dict: Dict[bytes32, Optional[PuzzleInfo]] = {nft_asset_id: nft_info}

    nft_for_cat = {nft_asset_id: -1, new_cat_wallet_maker.id(): 10}

    trade_manager_maker = wallet_maker.wallet_state_manager.trade_manager
    trade_manager_taker = wallet_taker.wallet_state_manager.trade_manager

    success, trade_make, error = await trade_manager_maker.create_offer_for_ids(nft_for_cat, driver_dict)
    await asyncio.sleep(1)
    assert success is True
    assert error is None
    assert trade_make is not None

    success, trade_take, error = await trade_manager_taker.respond_to_offer(Offer.from_bytes(trade_make.offer))

    await asyncio.sleep(1)
    assert success
    assert error is None
    assert trade_take is not None

    async def get_trade_and_status(trade_manager, trade) -> TradeStatus:  # type: ignore
        trade_rec = await trade_manager.get_trade_by_id(trade.trade_id)
        return TradeStatus(trade_rec.status)

    for i in range(1, buffer_blocks):
        await full_node_api.farm_new_transaction_block(FarmNewBlockProtocol(ph_maker))
    await asyncio.sleep(5)

    await time_out_assert(15, get_trade_and_status, TradeStatus.CONFIRMED, trade_manager_maker, trade_make)
    await time_out_assert(15, get_trade_and_status, TradeStatus.CONFIRMED, trade_manager_taker, trade_take)
>>>>>>> 70efa9ef
<|MERGE_RESOLUTION|>--- conflicted
+++ resolved
@@ -433,7 +433,6 @@
     assert len(uris) == 2
     assert "https://www.chia.net/img/branding/chia-logo-white.svg" in uris
 
-<<<<<<< HEAD
     # add yet another URI
     nft_coin_id = coin["nft_coin_id"]
     tr1 = await api_0.nft_add_uri(
@@ -463,7 +462,7 @@
     uris = coin["data_uris"]
     assert len(uris) == 3
     assert "https://www.chia.net/img/branding/chia-logo-more-white.svg" in uris
-=======
+
 
 @pytest.mark.parametrize(
     "trusted",
@@ -755,5 +754,4 @@
     await asyncio.sleep(5)
 
     await time_out_assert(15, get_trade_and_status, TradeStatus.CONFIRMED, trade_manager_maker, trade_make)
-    await time_out_assert(15, get_trade_and_status, TradeStatus.CONFIRMED, trade_manager_taker, trade_take)
->>>>>>> 70efa9ef
+    await time_out_assert(15, get_trade_and_status, TradeStatus.CONFIRMED, trade_manager_taker, trade_take)