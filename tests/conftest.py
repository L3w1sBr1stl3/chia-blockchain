# flake8: noqa E402 # See imports after multiprocessing.set_start_method
from __future__ import annotations

import datetime
import multiprocessing
import os
import sysconfig
import tempfile
from enum import Enum
from typing import Any, AsyncIterator, Dict, Iterator, List, Tuple, Union

import aiohttp
import pytest
import pytest_asyncio

# TODO: update after resolution in https://github.com/pytest-dev/pytest/issues/7469
from _pytest.fixtures import SubRequest

from chia.clvm.spend_sim import CostLogger

# Set spawn after stdlib imports, but before other imports
from chia.consensus.constants import ConsensusConstants
from chia.full_node.full_node import FullNode
from chia.full_node.full_node_api import FullNodeAPI
from chia.protocols import full_node_protocol
from chia.server.server import ChiaServer
from chia.server.start_service import Service
from chia.simulator.full_node_simulator import FullNodeSimulator
from chia.simulator.setup_nodes import (
    SimulatorsAndWallets,
    setup_full_system,
    setup_full_system_connect_to_deamon,
    setup_n_nodes,
    setup_simulators_and_wallets,
    setup_simulators_and_wallets_service,
    setup_two_nodes,
)
from chia.simulator.setup_services import setup_daemon, setup_introducer, setup_timelord
from chia.simulator.time_out_assert import time_out_assert
from chia.simulator.wallet_tools import WalletTool
from chia.types.peer_info import PeerInfo
from chia.util.config import create_default_chia_config, lock_and_load_config
from chia.util.ints import uint16, uint64
from chia.util.keychain import Keychain
from chia.util.task_timing import main as task_instrumentation_main
from chia.util.task_timing import start_task_instrumentation, stop_task_instrumentation
from chia.wallet.wallet import Wallet
from chia.wallet.wallet_node import WalletNode
from tests.core.data_layer.util import ChiaRoot
from tests.core.node_height import node_height_at_least
from tests.simulation.test_simulation import test_constants_modified

multiprocessing.set_start_method("spawn")

from pathlib import Path

from chia.simulator.block_tools import BlockTools, create_block_tools, create_block_tools_async, test_constants
from chia.simulator.keyring import TempKeyring
from chia.simulator.setup_nodes import setup_farmer_multi_harvester
from chia.util.keyring_wrapper import KeyringWrapper


@pytest.fixture(name="node_name_for_file")
def node_name_for_file_fixture(request: SubRequest) -> str:
    # TODO: handle other characters banned on windows
    return request.node.name.replace(os.sep, "_")


@pytest.fixture(name="test_time_for_file")
def test_time_for_file_fixture(request: SubRequest) -> str:
    return datetime.datetime.now().isoformat().replace(":", "_")


@pytest.fixture(name="task_instrumentation")
def task_instrumentation_fixture(node_name_for_file: str, test_time_for_file: str) -> Iterator[None]:
    target_directory = f"task-profile-{node_name_for_file}-{test_time_for_file}"

    start_task_instrumentation()
    yield
    stop_task_instrumentation(target_dir=target_directory)
    task_instrumentation_main(args=[target_directory])


@pytest.fixture(scope="session")
def get_keychain():
    with TempKeyring() as keychain:
        yield keychain
        KeyringWrapper.cleanup_shared_instance()


class Mode(Enum):
    PLAIN = 0
    SOFT_FORK3 = 1


<<<<<<< HEAD
@pytest.fixture(scope="session", params=[Mode.PLAIN, Mode.SOFT_FORK3])
def blockchain_constants(request: SubRequest) -> ConsensusConstants:
    if request.param == Mode.PLAIN:
=======
@pytest.fixture(scope="session", params=[Mode.PLAIN])
def consensus_mode(request):
    return request.param


@pytest.fixture(scope="session")
def blockchain_constants(consensus_mode) -> ConsensusConstants:
    if consensus_mode == Mode.PLAIN:
>>>>>>> fbe7daa3
        return test_constants
    if request.param == Mode.SOFT_FORK3:
        return test_constants.replace(**{"SOFT_FORK3_HEIGHT": 0})
    raise AssertionError("Invalid Blockchain mode in simulation")


@pytest.fixture(scope="session", name="bt")
def block_tools_fixture(get_keychain, blockchain_constants) -> BlockTools:
    # Note that this causes a lot of CPU and disk traffic - disk, DB, ports, process creation ...
    _shared_block_tools = create_block_tools(constants=blockchain_constants, keychain=get_keychain)
    return _shared_block_tools


# if you have a system that has an unusual hostname for localhost and you want
# to run the tests, change the `self_hostname` fixture
@pytest_asyncio.fixture(scope="session")
def self_hostname():
    return "127.0.0.1"


# NOTE:
#       Instantiating the bt fixture results in an attempt to create the chia root directory
#       which the build scripts symlink to a sometimes-not-there directory.
#       When not there, Python complains since, well, the symlink is not a directory nor points to a directory.
#
#       Now that we have removed the global at tests.setup_nodes.bt, we can move the imports out of
#       the fixtures below. Just be aware of the filesystem modification during bt fixture creation


@pytest_asyncio.fixture(scope="function", params=[1, 2])
async def empty_blockchain(request, blockchain_constants):
    """
    Provides a list of 10 valid blocks, as well as a blockchain with 9 blocks added to it.
    """
    from tests.util.blockchain import create_blockchain

    bc1, db_wrapper, db_path = await create_blockchain(blockchain_constants, request.param)
    yield bc1

    await db_wrapper.close()
    bc1.shut_down()
    db_path.unlink()


@pytest.fixture(scope="function")
def latest_db_version() -> int:
    return 2


@pytest.fixture(scope="function", params=[1, 2])
def db_version(request) -> int:
    return request.param


@pytest.fixture(scope="function", params=[1000000, 3886635, 4200000, 5496000])
def softfork_height(request) -> int:
    return request.param


saved_blocks_version = "rc5"


@pytest.fixture(scope="session")
def default_400_blocks(bt):
    if bt.constants.SOFT_FORK3_HEIGHT == 0:
        pytest.skip("Test cache not available")

    from tests.util.blockchain import persistent_blocks

    return persistent_blocks(400, f"test_blocks_400_{saved_blocks_version}.db", bt, seed=b"400")


@pytest.fixture(scope="session")
def default_1000_blocks(bt):
    if bt.constants.SOFT_FORK3_HEIGHT == 0:
        pytest.skip("Test cache not available")

    from tests.util.blockchain import persistent_blocks

    return persistent_blocks(1000, f"test_blocks_1000_{saved_blocks_version}.db", bt, seed=b"1000")


@pytest.fixture(scope="session")
def pre_genesis_empty_slots_1000_blocks(bt):
    if bt.constants.SOFT_FORK3_HEIGHT == 0:
        pytest.skip("Test cache not available")

    from tests.util.blockchain import persistent_blocks

    return persistent_blocks(
        1000,
        f"pre_genesis_empty_slots_1000_blocks{saved_blocks_version}.db",
        bt,
        seed=b"empty_slots",
        empty_sub_slots=1,
    )


@pytest.fixture(scope="session")
def default_1500_blocks(bt):
    if bt.constants.SOFT_FORK3_HEIGHT == 0:
        pytest.skip("Test cache not available")

    from tests.util.blockchain import persistent_blocks

    return persistent_blocks(1500, f"test_blocks_1500_{saved_blocks_version}.db", bt, seed=b"1500")


@pytest.fixture(scope="session")
def default_10000_blocks(bt):
    if bt.constants.SOFT_FORK3_HEIGHT == 0:
        pytest.skip("Test cache not available")

    from tests.util.blockchain import persistent_blocks

    return persistent_blocks(10000, f"test_blocks_10000_{saved_blocks_version}.db", bt, seed=b"10000")


@pytest.fixture(scope="session")
def default_20000_blocks(bt):
    if bt.constants.SOFT_FORK3_HEIGHT == 0:
        pytest.skip("Test cache not available")

    from tests.util.blockchain import persistent_blocks

    return persistent_blocks(20000, f"test_blocks_20000_{saved_blocks_version}.db", bt, seed=b"20000")


@pytest.fixture(scope="session")
def test_long_reorg_blocks(bt, default_1500_blocks):
    if bt.constants.SOFT_FORK3_HEIGHT == 0:
        pytest.skip("Test cache not available")

    from tests.util.blockchain import persistent_blocks

    return persistent_blocks(
        758,
        f"test_blocks_long_reorg_{saved_blocks_version}.db",
        bt,
        block_list_input=default_1500_blocks[:320],
        seed=b"reorg_blocks",
        time_per_block=8,
    )


@pytest.fixture(scope="session")
def default_2000_blocks_compact(bt):
    if bt.constants.SOFT_FORK3_HEIGHT == 0:
        pytest.skip("Test cache not available")

    from tests.util.blockchain import persistent_blocks

    return persistent_blocks(
        2000,
        f"test_blocks_2000_compact_{saved_blocks_version}.db",
        bt,
        normalized_to_identity_cc_eos=True,
        normalized_to_identity_icc_eos=True,
        normalized_to_identity_cc_ip=True,
        normalized_to_identity_cc_sp=True,
        seed=b"2000_compact",
    )


@pytest.fixture(scope="session")
def default_10000_blocks_compact(bt):
    if bt.constants.SOFT_FORK3_HEIGHT == 0:
        pytest.skip("Test cache not available")

    from tests.util.blockchain import persistent_blocks

    return persistent_blocks(
        10000,
        f"test_blocks_10000_compact_{saved_blocks_version}.db",
        bt,
        normalized_to_identity_cc_eos=True,
        normalized_to_identity_icc_eos=True,
        normalized_to_identity_cc_ip=True,
        normalized_to_identity_cc_sp=True,
        seed=b"1000_compact",
    )


@pytest.fixture(scope="function")
def tmp_dir():
    with tempfile.TemporaryDirectory() as folder:
        yield Path(folder)


# For the below see https://stackoverflow.com/a/62563106/15133773
if os.getenv("_PYTEST_RAISE", "0") != "0":

    @pytest.hookimpl(tryfirst=True)
    def pytest_exception_interact(call):
        raise call.excinfo.value

    @pytest.hookimpl(tryfirst=True)
    def pytest_internalerror(excinfo):
        raise excinfo.value


@pytest_asyncio.fixture(scope="function")
async def node_with_params(request):
    params = {}
    if request:
        params = request.param
    async for (sims, wallets, bt) in setup_simulators_and_wallets(1, 0, {}, **params):
        yield sims[0]


@pytest_asyncio.fixture(scope="function")
async def two_nodes(db_version, self_hostname, blockchain_constants):
    async for _ in setup_two_nodes(blockchain_constants, db_version=db_version, self_hostname=self_hostname):
        yield _


@pytest_asyncio.fixture(scope="function")
async def setup_two_nodes_fixture(db_version):
    async for _ in setup_simulators_and_wallets(2, 0, {}, db_version=db_version):
        yield _


@pytest_asyncio.fixture(scope="function")
async def three_nodes(db_version, self_hostname, blockchain_constants):
    async for _ in setup_n_nodes(blockchain_constants, 3, db_version=db_version, self_hostname=self_hostname):
        yield _


@pytest_asyncio.fixture(scope="function")
async def four_nodes(db_version, self_hostname, blockchain_constants):
    async for _ in setup_n_nodes(blockchain_constants, 4, db_version=db_version, self_hostname=self_hostname):
        yield _


@pytest_asyncio.fixture(scope="function")
async def five_nodes(db_version, self_hostname, blockchain_constants):
    async for _ in setup_n_nodes(blockchain_constants, 5, db_version=db_version, self_hostname=self_hostname):
        yield _


@pytest_asyncio.fixture(scope="function")
async def wallet_nodes(blockchain_constants):
    constants = blockchain_constants
    async_gen = setup_simulators_and_wallets(
        2,
        1,
        {"MEMPOOL_BLOCK_BUFFER": 1, "MAX_BLOCK_COST_CLVM": 400000000, "SOFT_FORK3_HEIGHT": constants.SOFT_FORK3_HEIGHT},
    )
    nodes, wallets, bt = await async_gen.__anext__()
    full_node_1 = nodes[0]
    full_node_2 = nodes[1]
    server_1 = full_node_1.full_node.server
    server_2 = full_node_2.full_node.server
    wallet_a = bt.get_pool_wallet_tool()
    wallet_receiver = WalletTool(full_node_1.full_node.constants)
    yield full_node_1, full_node_2, server_1, server_2, wallet_a, wallet_receiver, bt

    async for _ in async_gen:
        yield _


@pytest_asyncio.fixture(scope="function")
async def setup_four_nodes(db_version):
    async for _ in setup_simulators_and_wallets(4, 0, {}, db_version=db_version):
        yield _


@pytest_asyncio.fixture(scope="function")
async def two_nodes_sim_and_wallets():
    async for _ in setup_simulators_and_wallets(2, 0, {}):
        yield _


@pytest_asyncio.fixture(scope="function")
async def two_nodes_sim_and_wallets_services(blockchain_constants):
    async for _ in setup_simulators_and_wallets_service(
        2, 0, {"SOFT_FORK3_HEIGHT": blockchain_constants.SOFT_FORK3_HEIGHT}
    ):
        yield _


@pytest_asyncio.fixture(scope="function")
async def one_wallet_and_one_simulator_services():
    async for _ in setup_simulators_and_wallets_service(1, 1, {}):
        yield _


@pytest_asyncio.fixture(scope="function")
async def wallet_node_100_pk():
    async for _ in setup_simulators_and_wallets(1, 1, {}, initial_num_public_keys=100):
        yield _


@pytest_asyncio.fixture(scope="function")
async def simulator_and_wallet() -> AsyncIterator[
    Tuple[List[FullNodeSimulator], List[Tuple[WalletNode, ChiaServer]], BlockTools]
]:
    async for _ in setup_simulators_and_wallets(simulator_count=1, wallet_count=1, dic={}):
        yield _


@pytest_asyncio.fixture(scope="function")
async def two_wallet_nodes(request):
    params = {}
    if request and request.param_index > 0:
        params = request.param
    async for _ in setup_simulators_and_wallets(1, 2, {}, **params):
        yield _


@pytest_asyncio.fixture(scope="function")
async def two_wallet_nodes_services() -> AsyncIterator[
    Tuple[List[Service[FullNode]], List[Service[WalletNode]], BlockTools]
]:
    async for _ in setup_simulators_and_wallets_service(1, 2, {}):
        yield _


@pytest_asyncio.fixture(scope="function")
async def two_wallet_nodes_custom_spam_filtering(spam_filter_after_n_txs, xch_spam_amount):
    async for _ in setup_simulators_and_wallets(1, 2, {}, spam_filter_after_n_txs, xch_spam_amount):
        yield _


@pytest_asyncio.fixture(scope="function")
async def three_sim_two_wallets():
    async for _ in setup_simulators_and_wallets(3, 2, {}):
        yield _


@pytest_asyncio.fixture(scope="function")
async def setup_two_nodes_and_wallet():
    async for _ in setup_simulators_and_wallets(2, 1, {}, db_version=2):
        yield _


@pytest_asyncio.fixture(scope="function")
async def setup_two_nodes_and_wallet_fast_retry():
    async for _ in setup_simulators_and_wallets(
        1, 1, {}, config_overrides={"wallet.tx_resend_timeout_secs": 1}, db_version=2
    ):
        yield _


@pytest_asyncio.fixture(scope="function")
async def three_wallet_nodes():
    async for _ in setup_simulators_and_wallets(1, 3, {}):
        yield _


@pytest_asyncio.fixture(scope="function")
async def wallet_two_node_simulator():
    async for _ in setup_simulators_and_wallets(2, 1, {}):
        yield _


@pytest_asyncio.fixture(scope="function")
async def wallet_nodes_mempool_perf(bt):
    key_seed = bt.farmer_master_sk_entropy
    async for _ in setup_simulators_and_wallets(2, 1, {}, key_seed=key_seed):
        yield _


@pytest_asyncio.fixture(scope="function")
async def two_nodes_two_wallets_with_same_keys(bt) -> AsyncIterator[SimulatorsAndWallets]:
    key_seed = bt.farmer_master_sk_entropy
    async for _ in setup_simulators_and_wallets(2, 2, {}, key_seed=key_seed):
        yield _


@pytest_asyncio.fixture(scope="module")
async def wallet_nodes_perf():
    async_gen = setup_simulators_and_wallets(1, 1, {"MEMPOOL_BLOCK_BUFFER": 1, "MAX_BLOCK_COST_CLVM": 11000000000})
    nodes, wallets, bt = await async_gen.__anext__()
    full_node_1 = nodes[0]
    server_1 = full_node_1.full_node.server
    wallet_a = bt.get_pool_wallet_tool()
    wallet_receiver = WalletTool(full_node_1.full_node.constants)
    yield full_node_1, server_1, wallet_a, wallet_receiver, bt

    async for _ in async_gen:
        yield _


@pytest_asyncio.fixture(scope="function")
async def wallet_nodes_mainnet(db_version):
    async_gen = setup_simulators_and_wallets(2, 1, {}, db_version=db_version)
    nodes, wallets, bt = await async_gen.__anext__()
    full_node_1 = nodes[0]
    full_node_2 = nodes[1]
    server_1 = full_node_1.full_node.server
    server_2 = full_node_2.full_node.server
    wallet_a = bt.get_pool_wallet_tool()
    wallet_receiver = WalletTool(full_node_1.full_node.constants)
    yield full_node_1, full_node_2, server_1, server_2, wallet_a, wallet_receiver, bt

    async for _ in async_gen:
        yield _


@pytest_asyncio.fixture(scope="function")
async def three_nodes_two_wallets():
    async for _ in setup_simulators_and_wallets(3, 2, {}):
        yield _


@pytest_asyncio.fixture(scope="function")
async def one_node() -> AsyncIterator[Tuple[List[Service], List[FullNodeSimulator], BlockTools]]:
    async for _ in setup_simulators_and_wallets_service(1, 0, {}):
        yield _


@pytest.fixture(scope="function", params=[True, False])
def enable_softfork2(request):
    return request.param


@pytest_asyncio.fixture(scope="function")
async def one_node_one_block_with_softfork2(
    enable_softfork2,
) -> AsyncIterator[Tuple[Union[FullNodeAPI, FullNodeSimulator], ChiaServer, BlockTools]]:
    if enable_softfork2:
        constant_replacements = {"SOFT_FORK2_HEIGHT": 0}
    else:
        constant_replacements = {}

    async_gen = setup_simulators_and_wallets(1, 0, constant_replacements)
    nodes, _, bt = await async_gen.__anext__()
    full_node_1 = nodes[0]
    server_1 = full_node_1.full_node.server
    wallet_a = bt.get_pool_wallet_tool()

    reward_ph = wallet_a.get_new_puzzlehash()
    blocks = bt.get_consecutive_blocks(
        1,
        guarantee_transaction_block=True,
        farmer_reward_puzzle_hash=reward_ph,
        pool_reward_puzzle_hash=reward_ph,
        genesis_timestamp=uint64(10000),
        time_per_block=10,
    )
    assert blocks[0].height == 0

    for block in blocks:
        await full_node_1.full_node.add_block(block)

    await time_out_assert(60, node_height_at_least, True, full_node_1, blocks[-1].height)

    yield full_node_1, server_1, bt

    async for _ in async_gen:
        yield _


@pytest_asyncio.fixture(scope="function")
async def one_node_one_block() -> AsyncIterator[Tuple[Union[FullNodeAPI, FullNodeSimulator], ChiaServer, BlockTools]]:
    async_gen = setup_simulators_and_wallets(1, 0, {})
    nodes, _, bt = await async_gen.__anext__()
    full_node_1 = nodes[0]
    server_1 = full_node_1.full_node.server
    wallet_a = bt.get_pool_wallet_tool()

    reward_ph = wallet_a.get_new_puzzlehash()
    blocks = bt.get_consecutive_blocks(
        1,
        guarantee_transaction_block=True,
        farmer_reward_puzzle_hash=reward_ph,
        pool_reward_puzzle_hash=reward_ph,
        genesis_timestamp=uint64(10000),
        time_per_block=10,
    )
    assert blocks[0].height == 0

    for block in blocks:
        await full_node_1.full_node.add_block(block)

    await time_out_assert(60, node_height_at_least, True, full_node_1, blocks[-1].height)

    yield full_node_1, server_1, bt

    async for _ in async_gen:
        yield _


@pytest_asyncio.fixture(scope="function")
async def two_nodes_one_block():
    async_gen = setup_simulators_and_wallets(2, 0, {})
    nodes, _, bt = await async_gen.__anext__()
    full_node_1 = nodes[0]
    full_node_2 = nodes[1]
    server_1 = full_node_1.full_node.server
    server_2 = full_node_2.full_node.server
    wallet_a = bt.get_pool_wallet_tool()

    reward_ph = wallet_a.get_new_puzzlehash()
    blocks = bt.get_consecutive_blocks(
        1,
        guarantee_transaction_block=True,
        farmer_reward_puzzle_hash=reward_ph,
        pool_reward_puzzle_hash=reward_ph,
        genesis_timestamp=10000,
        time_per_block=10,
    )
    assert blocks[0].height == 0

    for block in blocks:
        await full_node_1.full_node.add_block(block)

    await time_out_assert(60, node_height_at_least, True, full_node_1, blocks[-1].height)

    yield full_node_1, full_node_2, server_1, server_2, bt

    async for _ in async_gen:
        yield _


@pytest_asyncio.fixture(scope="function")
async def farmer_one_harvester(tmp_path: Path, bt: BlockTools) -> AsyncIterator[Tuple[List[Service], Service]]:
    async for _ in setup_farmer_multi_harvester(bt, 1, tmp_path, bt.constants, start_services=True):
        yield _


@pytest_asyncio.fixture(scope="function")
async def farmer_one_harvester_not_started(
    tmp_path: Path, bt: BlockTools
) -> AsyncIterator[Tuple[List[Service], Service]]:
    async for _ in setup_farmer_multi_harvester(bt, 1, tmp_path, bt.constants, start_services=False):
        yield _


@pytest_asyncio.fixture(scope="function")
async def farmer_two_harvester_not_started(
    tmp_path: Path, bt: BlockTools
) -> AsyncIterator[Tuple[List[Service], Service]]:
    async for _ in setup_farmer_multi_harvester(bt, 2, tmp_path, bt.constants, start_services=False):
        yield _


@pytest_asyncio.fixture(scope="function")
async def farmer_three_harvester_not_started(
    tmp_path: Path, bt: BlockTools
) -> AsyncIterator[Tuple[List[Service], Service]]:
    async for _ in setup_farmer_multi_harvester(bt, 3, tmp_path, bt.constants, start_services=False):
        yield _


# TODO: Ideally, the db_version should be the (parameterized) db_version
# fixture, to test all versions of the database schema. This doesn't work
# because of a hack in shutting down the full node, which means you cannot run
# more than one simulations per process.
@pytest_asyncio.fixture(scope="function")
async def daemon_simulation(consensus_mode, bt, get_b_tools, get_b_tools_1):
    if consensus_mode != Mode.PLAIN:
        pytest.skip("Skipping this run. This test only supports one running at a time.")
    async for _ in setup_full_system_connect_to_deamon(
        test_constants_modified,
        bt,
        b_tools=get_b_tools,
        b_tools_1=get_b_tools_1,
        db_version=1,
    ):
        yield _, get_b_tools, get_b_tools_1


@pytest_asyncio.fixture(scope="function")
async def get_daemon(bt):
    async for _ in setup_daemon(btools=bt):
        yield _


@pytest.fixture(scope="function")
def empty_keyring():
    with TempKeyring(user="user-chia-1.8", service="chia-user-chia-1.8") as keychain:
        yield keychain
        KeyringWrapper.cleanup_shared_instance()


@pytest_asyncio.fixture(scope="function")
async def get_temp_keyring():
    with TempKeyring() as keychain:
        yield keychain


@pytest_asyncio.fixture(scope="function")
async def get_b_tools_1(get_temp_keyring):
    return await create_block_tools_async(constants=test_constants_modified, keychain=get_temp_keyring)


@pytest_asyncio.fixture(scope="function")
async def get_b_tools(get_temp_keyring):
    local_b_tools = await create_block_tools_async(constants=test_constants_modified, keychain=get_temp_keyring)
    new_config = local_b_tools._config
    local_b_tools.change_config(new_config)
    return local_b_tools


@pytest_asyncio.fixture(scope="function")
async def daemon_connection_and_temp_keychain(
    get_b_tools: BlockTools,
) -> AsyncIterator[Tuple[aiohttp.ClientWebSocketResponse, Keychain]]:
    async for daemon in setup_daemon(btools=get_b_tools):
        keychain = daemon.keychain_server._default_keychain
        async with aiohttp.ClientSession() as session:
            async with session.ws_connect(
                f"wss://127.0.0.1:{get_b_tools._config['daemon_port']}",
                autoclose=True,
                autoping=True,
                ssl=get_b_tools.get_daemon_ssl_context(),
                max_msg_size=52428800,
            ) as ws:
                yield ws, keychain


@pytest_asyncio.fixture(scope="function")
async def wallets_prefarm(two_wallet_nodes, self_hostname, trusted):
    """
    Sets up the node with 10 blocks, and returns a payer and payee wallet.
    """
    farm_blocks = 3
    buffer = 1
    full_nodes, wallets, _ = two_wallet_nodes
    full_node_api = full_nodes[0]
    full_node_server = full_node_api.server
    wallet_node_0, wallet_server_0 = wallets[0]
    wallet_node_1, wallet_server_1 = wallets[1]
    wallet_0 = wallet_node_0.wallet_state_manager.main_wallet
    wallet_1 = wallet_node_1.wallet_state_manager.main_wallet

    if trusted:
        wallet_node_0.config["trusted_peers"] = {full_node_server.node_id.hex(): full_node_server.node_id.hex()}
        wallet_node_1.config["trusted_peers"] = {full_node_server.node_id.hex(): full_node_server.node_id.hex()}
    else:
        wallet_node_0.config["trusted_peers"] = {}
        wallet_node_1.config["trusted_peers"] = {}

    await wallet_server_0.start_client(PeerInfo(self_hostname, uint16(full_node_server._port)), None)
    await wallet_server_1.start_client(PeerInfo(self_hostname, uint16(full_node_server._port)), None)

    wallet_0_rewards = await full_node_api.farm_blocks_to_wallet(count=farm_blocks, wallet=wallet_0)
    wallet_1_rewards = await full_node_api.farm_blocks_to_wallet(count=farm_blocks, wallet=wallet_1)
    await full_node_api.farm_blocks_to_puzzlehash(count=buffer, guarantee_transaction_blocks=True)

    await full_node_api.wait_for_wallets_synced(wallet_nodes=[wallet_node_0, wallet_node_1], timeout=30)

    assert await wallet_0.get_confirmed_balance() == wallet_0_rewards
    assert await wallet_0.get_unconfirmed_balance() == wallet_0_rewards
    assert await wallet_1.get_confirmed_balance() == wallet_1_rewards
    assert await wallet_1.get_unconfirmed_balance() == wallet_1_rewards

    return (wallet_node_0, wallet_0_rewards), (wallet_node_1, wallet_1_rewards), full_node_api


@pytest_asyncio.fixture(scope="function")
async def three_wallets_prefarm(three_wallet_nodes, self_hostname, trusted):
    """
    Sets up the node with 10 blocks, and returns a payer and payee wallet.
    """
    farm_blocks = 3
    buffer = 1
    full_nodes, wallets, _ = three_wallet_nodes
    full_node_api = full_nodes[0]
    full_node_server = full_node_api.server
    wallet_node_0, wallet_server_0 = wallets[0]
    wallet_node_1, wallet_server_1 = wallets[1]
    wallet_node_2, wallet_server_2 = wallets[2]
    wallet_0 = wallet_node_0.wallet_state_manager.main_wallet
    wallet_1 = wallet_node_1.wallet_state_manager.main_wallet
    wallet_2 = wallet_node_2.wallet_state_manager.main_wallet

    if trusted:
        wallet_node_0.config["trusted_peers"] = {full_node_server.node_id.hex(): full_node_server.node_id.hex()}
        wallet_node_1.config["trusted_peers"] = {full_node_server.node_id.hex(): full_node_server.node_id.hex()}
        wallet_node_2.config["trusted_peers"] = {full_node_server.node_id.hex(): full_node_server.node_id.hex()}
    else:
        wallet_node_0.config["trusted_peers"] = {}
        wallet_node_1.config["trusted_peers"] = {}
        wallet_node_2.config["trusted_peers"] = {}

    await wallet_server_0.start_client(PeerInfo(self_hostname, uint16(full_node_server._port)), None)
    await wallet_server_1.start_client(PeerInfo(self_hostname, uint16(full_node_server._port)), None)
    await wallet_server_2.start_client(PeerInfo(self_hostname, uint16(full_node_server._port)), None)

    wallet_0_rewards = await full_node_api.farm_blocks_to_wallet(count=farm_blocks, wallet=wallet_0)
    wallet_1_rewards = await full_node_api.farm_blocks_to_wallet(count=farm_blocks, wallet=wallet_1)
    wallet_2_rewards = await full_node_api.farm_blocks_to_wallet(count=farm_blocks, wallet=wallet_2)
    await full_node_api.farm_blocks_to_puzzlehash(count=buffer, guarantee_transaction_blocks=True)

    await full_node_api.wait_for_wallets_synced(wallet_nodes=[wallet_node_0, wallet_node_1], timeout=30)

    assert await wallet_0.get_confirmed_balance() == wallet_0_rewards
    assert await wallet_0.get_unconfirmed_balance() == wallet_0_rewards
    assert await wallet_1.get_confirmed_balance() == wallet_1_rewards
    assert await wallet_1.get_unconfirmed_balance() == wallet_1_rewards
    assert await wallet_2.get_confirmed_balance() == wallet_2_rewards
    assert await wallet_2.get_unconfirmed_balance() == wallet_2_rewards

    return (
        (wallet_node_0, wallet_0_rewards),
        (wallet_node_1, wallet_1_rewards),
        (wallet_node_2, wallet_2_rewards),
        full_node_api,
    )


@pytest_asyncio.fixture(scope="function")
async def introducer(bt):
    async for service in setup_introducer(bt, 0):
        yield service._api, service._node.server


@pytest_asyncio.fixture(scope="function")
async def introducer_service(bt):
    async for _ in setup_introducer(bt, 0):
        yield _


@pytest_asyncio.fixture(scope="function")
async def timelord(bt):
    async for service in setup_timelord(uint16(0), False, bt.constants, bt):
        yield service._api, service._node.server


@pytest_asyncio.fixture(scope="function")
async def timelord_service(bt):
    async for _ in setup_timelord(uint16(0), False, bt.constants, bt):
        yield _


@pytest.fixture(scope="function")
def tmp_chia_root(tmp_path):
    """
    Create a temp directory and populate it with an empty chia_root directory.
    """
    path: Path = tmp_path / "chia_root"
    path.mkdir(parents=True, exist_ok=True)
    return path


@pytest.fixture(scope="function")
def root_path_populated_with_config(tmp_chia_root) -> Path:
    """
    Create a temp chia_root directory and populate it with a default config.yaml.
    Returns the chia_root path.
    """
    root_path: Path = tmp_chia_root
    create_default_chia_config(root_path)
    return root_path


@pytest.fixture(scope="function")
def config_with_address_prefix(root_path_populated_with_config: Path, prefix: str) -> Dict[str, Any]:
    with lock_and_load_config(root_path_populated_with_config, "config.yaml") as config:
        if prefix is not None:
            config["network_overrides"]["config"][config["selected_network"]]["address_prefix"] = prefix
    return config


@pytest.fixture(name="scripts_path", scope="session")
def scripts_path_fixture() -> Path:
    scripts_string = sysconfig.get_path("scripts")
    if scripts_string is None:
        raise Exception("These tests depend on the scripts path existing")

    return Path(scripts_string)


@pytest.fixture(name="chia_root", scope="function")
def chia_root_fixture(tmp_path: Path, scripts_path: Path) -> ChiaRoot:
    root = ChiaRoot(path=tmp_path.joinpath("chia_root"), scripts_path=scripts_path)
    root.run(args=["init"])
    root.run(args=["configure", "--set-log-level", "INFO"])

    return root


@pytest.fixture(name="cost_logger", scope="session")
def cost_logger_fixture() -> Iterator[CostLogger]:
    cost_logger = CostLogger()
    yield cost_logger
    print()
    print()
    print(cost_logger.log_cost_statistics())


@pytest_asyncio.fixture(scope="function")
async def simulation(consensus_mode, bt):
    if consensus_mode != Mode.PLAIN:
        pytest.skip("Skipping this run. This test only supports one running at a time.")
    async for _ in setup_full_system(test_constants_modified, bt, db_version=1):
        yield _<|MERGE_RESOLUTION|>--- conflicted
+++ resolved
@@ -93,12 +93,7 @@
     SOFT_FORK3 = 1
 
 
-<<<<<<< HEAD
 @pytest.fixture(scope="session", params=[Mode.PLAIN, Mode.SOFT_FORK3])
-def blockchain_constants(request: SubRequest) -> ConsensusConstants:
-    if request.param == Mode.PLAIN:
-=======
-@pytest.fixture(scope="session", params=[Mode.PLAIN])
 def consensus_mode(request):
     return request.param
 
@@ -106,7 +101,6 @@
 @pytest.fixture(scope="session")
 def blockchain_constants(consensus_mode) -> ConsensusConstants:
     if consensus_mode == Mode.PLAIN:
->>>>>>> fbe7daa3
         return test_constants
     if request.param == Mode.SOFT_FORK3:
         return test_constants.replace(**{"SOFT_FORK3_HEIGHT": 0})
