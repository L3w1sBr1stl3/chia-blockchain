from __future__ import annotations

import logging
import time
<<<<<<< HEAD
from dataclasses import dataclass
from typing import TYPE_CHECKING, Any, Dict, List, Optional, Set, Tuple, Type
=======
from typing import TYPE_CHECKING, Any, ClassVar, Dict, List, Optional, Set, Tuple, cast
>>>>>>> 322c54f6

from blspy import AugSchemeMPL, G1Element, G2Element

from chia.consensus.cost_calculator import NPCResult
from chia.full_node.bundle_tools import simple_solution_generator
from chia.full_node.mempool_check_conditions import get_name_puzzle_conditions
from chia.types.announcement import Announcement
from chia.types.blockchain_format.coin import Coin
from chia.types.blockchain_format.program import Program
from chia.types.blockchain_format.serialized_program import SerializedProgram
from chia.types.blockchain_format.sized_bytes import bytes32
from chia.types.coin_spend import CoinSpend
from chia.types.generator_types import BlockGenerator
from chia.types.spend_bundle import SpendBundle
from chia.util.hash import std_hash
from chia.util.ints import uint32, uint64, uint128
from chia.wallet.action_manager.action_aliases import DirectPayment
from chia.wallet.action_manager.protocols import (
    ActionAlias,
    PuzzleDescription,
    SolutionDescription,
    SpendDescription,
    WalletAction,
)
from chia.wallet.action_manager.wallet_actions import Condition, Graftroot
from chia.wallet.coin_selection import select_coins
from chia.wallet.derivation_record import DerivationRecord
<<<<<<< HEAD
from chia.wallet.puzzle_drivers import Solver, cast_to_int
=======
from chia.wallet.payment import Payment
>>>>>>> 322c54f6
from chia.wallet.puzzles.p2_delegated_puzzle_or_hidden_puzzle import (
    DEFAULT_HIDDEN_PUZZLE_HASH,
    MOD,
    calculate_synthetic_secret_key,
    puzzle_for_pk,
    puzzle_for_synthetic_public_key,
    puzzle_hash_for_pk,
    solution_for_conditions,
    solution_for_delegated_puzzle,
)
from chia.wallet.puzzles.puzzle_utils import (
    make_assert_absolute_seconds_exceeds_condition,
    make_assert_coin_announcement,
    make_assert_my_coin_id_condition,
    make_assert_puzzle_announcement,
    make_create_coin_announcement,
    make_create_coin_condition,
    make_create_puzzle_announcement,
    make_reserve_fee_condition,
)
from chia.wallet.secret_key_store import SecretKeyStore
from chia.wallet.sign_coin_spends import sign_coin_spends
from chia.wallet.transaction_record import TransactionRecord
from chia.wallet.util.compute_memos import compute_memos
from chia.wallet.util.transaction_type import TransactionType
from chia.wallet.util.wallet_types import WalletType
from chia.wallet.wallet_coin_record import WalletCoinRecord
from chia.wallet.wallet_info import WalletInfo

if TYPE_CHECKING:
    from chia.server.ws_connection import WSChiaConnection

# https://github.com/Chia-Network/chips/blob/80e4611fe52b174bf1a0382b9dff73805b18b8c6/CHIPs/chip-0002.md#signmessage
CHIP_0002_SIGN_MESSAGE_PREFIX = "Chia Signed Message"


class Wallet:
    if TYPE_CHECKING:
        from chia.wallet.wallet_protocol import WalletProtocol

        _protocol_check: ClassVar[WalletProtocol] = cast("Wallet", None)

    wallet_info: WalletInfo
    wallet_state_manager: Any
    log: logging.Logger
    wallet_id: uint32
    secret_key_store: SecretKeyStore
    cost_of_single_tx: Optional[int]

    @staticmethod
    async def create(
        wallet_state_manager: Any,
        info: WalletInfo,
        name: str = None,
    ):
        self = Wallet()
        self.log = logging.getLogger(name if name else __name__)
        self.wallet_state_manager = wallet_state_manager
        self.wallet_id = info.id
        self.secret_key_store = SecretKeyStore()
        self.cost_of_single_tx = None
        return self

    async def get_max_send_amount(self, records: Optional[Set[WalletCoinRecord]] = None) -> uint128:
        spendable: List[WalletCoinRecord] = list(
            await self.wallet_state_manager.get_spendable_coins_for_wallet(self.id(), records)
        )
        if len(spendable) == 0:
            return uint128(0)
        spendable.sort(reverse=True, key=lambda record: record.coin.amount)
        if self.cost_of_single_tx is None:
            coin = spendable[0].coin
            tx = await self.generate_signed_transaction(
                uint64(coin.amount), coin.puzzle_hash, coins={coin}, ignore_max_send_amount=True
            )
            assert tx.spend_bundle is not None
            program: BlockGenerator = simple_solution_generator(tx.spend_bundle)
            # npc contains names of the coins removed, puzzle_hashes and their spend conditions
            # we use height=0 here to not enable any soft-fork semantics. It
            # will only matter once the wallet generates transactions relying on
            # new conditions, and we can change this by then
            result: NPCResult = get_name_puzzle_conditions(
                program, self.wallet_state_manager.constants.MAX_BLOCK_COST_CLVM, mempool_mode=True, height=uint32(0)
            )
            self.cost_of_single_tx = result.cost
            self.log.info(f"Cost of a single tx for standard wallet: {self.cost_of_single_tx}")

        max_cost = self.wallet_state_manager.constants.MAX_BLOCK_COST_CLVM / 5  # avoid full block TXs
        current_cost = 0
        total_amount = 0
        total_coin_count = 0
        for record in spendable:
            current_cost += self.cost_of_single_tx
            total_amount += record.coin.amount
            total_coin_count += 1
            if current_cost + self.cost_of_single_tx > max_cost:
                break

        return uint128(total_amount)

    @classmethod
    def type(cls) -> WalletType:
        return WalletType.STANDARD_WALLET

    def id(self) -> uint32:
        return self.wallet_id

    async def get_confirmed_balance(self, record_list: Optional[Set[WalletCoinRecord]] = None) -> uint128:
        return await self.wallet_state_manager.get_confirmed_balance_for_wallet(self.id(), record_list)

    async def get_unconfirmed_balance(self, unspent_records: Optional[Set[WalletCoinRecord]] = None) -> uint128:
        return await self.wallet_state_manager.get_unconfirmed_balance(self.id(), unspent_records)

    async def get_spendable_balance(self, unspent_records: Optional[Set[WalletCoinRecord]] = None) -> uint128:
        spendable = await self.wallet_state_manager.get_confirmed_spendable_balance_for_wallet(
            self.id(), unspent_records
        )
        return spendable

    async def get_pending_change_balance(self) -> uint64:
        unconfirmed_tx: List[TransactionRecord] = await self.wallet_state_manager.tx_store.get_unconfirmed_for_wallet(
            self.id()
        )
        addition_amount = 0

        for record in unconfirmed_tx:
            if not record.is_in_mempool():
                if record.spend_bundle is not None:
                    self.log.warning(
                        f"TransactionRecord SpendBundle ID: {record.spend_bundle.name()} not in mempool. "
                        f"(peer, included, error) list: {record.sent_to}"
                    )
                continue
            our_spend = False
            for coin in record.removals:
                if await self.wallet_state_manager.does_coin_belong_to_wallet(coin, self.id()):
                    our_spend = True
                    break

            if our_spend is not True:
                continue

            for coin in record.additions:
                if await self.wallet_state_manager.does_coin_belong_to_wallet(coin, self.id()):
                    addition_amount += coin.amount

        return uint64(addition_amount)

    def require_derivation_paths(self) -> bool:
        return True

    def puzzle_for_pk(self, pubkey: G1Element) -> Program:
        return puzzle_for_pk(pubkey)

    def puzzle_hash_for_pk(self, pubkey: G1Element) -> bytes32:
        return puzzle_hash_for_pk(pubkey)

    async def convert_puzzle_hash(self, puzzle_hash: bytes32) -> bytes32:
        return puzzle_hash  # Looks unimpressive, but it's more complicated in other wallets

    async def hack_populate_secret_key_for_puzzle_hash(self, puzzle_hash: bytes32) -> G1Element:
        maybe = await self.wallet_state_manager.get_keys(puzzle_hash)
        if maybe is None:
            error_msg = f"Wallet couldn't find keys for puzzle_hash {puzzle_hash}"
            self.log.error(error_msg)
            raise ValueError(error_msg)

        # Get puzzle for pubkey
        public_key, secret_key = maybe

        # HACK
        synthetic_secret_key = calculate_synthetic_secret_key(secret_key, DEFAULT_HIDDEN_PUZZLE_HASH)
        self.secret_key_store.save_secret_key(synthetic_secret_key)

        return public_key

    async def hack_populate_secret_keys_for_coin_spends(self, coin_spends: List[CoinSpend]) -> None:
        """
        This hack forces secret keys into the `_pk2sk` lookup. This should eventually be replaced
        by a persistent DB table that can do this look-up directly.
        """
        for coin_spend in coin_spends:
            await self.hack_populate_secret_key_for_puzzle_hash(coin_spend.coin.puzzle_hash)

    async def puzzle_for_puzzle_hash(self, puzzle_hash: bytes32) -> Program:
        public_key = await self.hack_populate_secret_key_for_puzzle_hash(puzzle_hash)
        return puzzle_for_pk(public_key)

    async def get_new_puzzle(self) -> Program:
        dr = await self.wallet_state_manager.get_unused_derivation_record(self.id())
        puzzle = puzzle_for_pk(dr.pubkey)
        await self.hack_populate_secret_key_for_puzzle_hash(puzzle.get_tree_hash())
        return puzzle

    async def get_puzzle_hash(self, new: bool) -> bytes32:
        if new:
            return await self.get_new_puzzlehash()
        else:
            record: Optional[
                DerivationRecord
            ] = await self.wallet_state_manager.get_current_derivation_record_for_wallet(self.id())
            if record is None:
                return await self.get_new_puzzlehash()
            return record.puzzle_hash

    async def get_new_puzzlehash(self) -> bytes32:
        puzhash = (await self.wallet_state_manager.get_unused_derivation_record(self.id())).puzzle_hash
        await self.hack_populate_secret_key_for_puzzle_hash(puzhash)
        return puzhash

    def make_solution(
        self,
        primaries: List[Payment],
        min_time=0,
        me=None,
        coin_announcements: Optional[Set[bytes]] = None,
        coin_announcements_to_assert: Optional[Set[bytes32]] = None,
        puzzle_announcements: Optional[Set[bytes]] = None,
        puzzle_announcements_to_assert: Optional[Set[bytes32]] = None,
        fee=0,
    ) -> Program:
        assert fee >= 0
        condition_list = []
        if len(primaries) > 0:
            for primary in primaries:
                condition_list.append(make_create_coin_condition(primary.puzzle_hash, primary.amount, primary.memos))
        if min_time > 0:
            condition_list.append(make_assert_absolute_seconds_exceeds_condition(min_time))
        if me:
            condition_list.append(make_assert_my_coin_id_condition(me["id"]))
        if fee:
            condition_list.append(make_reserve_fee_condition(fee))
        if coin_announcements:
            for announcement in coin_announcements:
                condition_list.append(make_create_coin_announcement(announcement))
        if coin_announcements_to_assert:
            for announcement_hash in coin_announcements_to_assert:
                condition_list.append(make_assert_coin_announcement(announcement_hash))
        if puzzle_announcements:
            for announcement in puzzle_announcements:
                condition_list.append(make_create_puzzle_announcement(announcement))
        if puzzle_announcements_to_assert:
            for announcement_hash in puzzle_announcements_to_assert:
                condition_list.append(make_assert_puzzle_announcement(announcement_hash))
        return solution_for_conditions(condition_list)

    def add_condition_to_solution(self, condition: Program, solution: Program) -> Program:
        python_program = solution.as_python()
        python_program[1].append(condition)
        return Program.to(python_program)

    async def select_coins(
        self,
        amount: uint64,
        exclude: Optional[List[Coin]] = None,
        min_coin_amount: Optional[uint64] = None,
        max_coin_amount: Optional[uint64] = None,
        excluded_coin_amounts: Optional[List[uint64]] = None,
    ) -> Set[Coin]:
        """
        Returns a set of coins that can be used for generating a new transaction.
        Note: Must be called under wallet state manager lock
        """
        spendable_amount: uint128 = await self.get_spendable_balance()
        spendable_coins: List[WalletCoinRecord] = list(
            await self.wallet_state_manager.get_spendable_coins_for_wallet(self.id())
        )

        # Try to use coins from the store, if there isn't enough of "unused"
        # coins use change coins that are not confirmed yet
        unconfirmed_removals: Dict[bytes32, Coin] = await self.wallet_state_manager.unconfirmed_removals_for_wallet(
            self.id()
        )
        if max_coin_amount is None:
            max_coin_amount = uint64(self.wallet_state_manager.constants.MAX_COIN_AMOUNT)
        coins = await select_coins(
            spendable_amount,
            max_coin_amount,
            spendable_coins,
            unconfirmed_removals,
            self.log,
            uint128(amount),
            exclude,
            min_coin_amount,
            excluded_coin_amounts,
        )
        assert sum(c.amount for c in coins) >= amount
        return coins

    async def _generate_unsigned_transaction(
        self,
        amount: uint64,
        newpuzzlehash: bytes32,
        fee: uint64 = uint64(0),
        origin_id: bytes32 = None,
        coins: Set[Coin] = None,
        primaries_input: Optional[List[Payment]] = None,
        ignore_max_send_amount: bool = False,
        coin_announcements_to_consume: Set[Announcement] = None,
        puzzle_announcements_to_consume: Set[Announcement] = None,
        memos: Optional[List[bytes]] = None,
        negative_change_allowed: bool = False,
        min_coin_amount: Optional[uint64] = None,
        max_coin_amount: Optional[uint64] = None,
        exclude_coin_amounts: Optional[List[uint64]] = None,
        exclude_coins: Optional[Set[Coin]] = None,
        reuse_puzhash: Optional[bool] = None,
    ) -> List[CoinSpend]:
        """
        Generates a unsigned transaction in form of List(Puzzle, Solutions)
        Note: this must be called under a wallet state manager lock
        """
        primaries = []
        if (primaries_input is None and amount > 0) or primaries_input is not None:
            primaries.append(Payment(newpuzzlehash, amount, [] if memos is None else memos))
        if primaries_input is not None:
            primaries.extend(primaries_input)

        total_amount = sum(primary.amount for primary in primaries) + fee
        if reuse_puzhash is None:
            reuse_puzhash_config = self.wallet_state_manager.config.get("reuse_public_key_for_change", None)
            if reuse_puzhash_config is None:
                reuse_puzhash = False
            else:
                reuse_puzhash = reuse_puzhash_config.get(
                    str(self.wallet_state_manager.wallet_node.logged_in_fingerprint), False
                )
        total_balance = await self.get_spendable_balance()
        if not ignore_max_send_amount:
            max_send = await self.get_max_send_amount()
            if total_amount > max_send:
                raise ValueError(f"Can't send more than {max_send} mojos in a single transaction, got {total_amount}")
            self.log.debug("Got back max send amount: %s", max_send)
        if coins is None:
            if total_amount > total_balance:
                raise ValueError(
                    f"Can't spend more than wallet balance: {total_balance} mojos, tried to spend: {total_amount} mojos"
                )
            exclude_coins_list: Optional[List[Coin]] = None
            if exclude_coins is not None:
                exclude_coins_list = list(exclude_coins)
            coins = await self.select_coins(
                uint64(total_amount),
                min_coin_amount=min_coin_amount,
                max_coin_amount=max_coin_amount,
                excluded_coin_amounts=exclude_coin_amounts,
                exclude=exclude_coins_list,
            )
        elif exclude_coins is not None:
            raise ValueError("Can't exclude coins when also specifically including coins")

        assert len(coins) > 0
        self.log.info(f"coins is not None {coins}")
        spend_value = sum([coin.amount for coin in coins])
        self.log.info(f"spend_value is {spend_value} and total_amount is {total_amount}")
        change = spend_value - total_amount
        if negative_change_allowed:
            change = max(0, change)

        assert change >= 0

        if coin_announcements_to_consume is not None:
            coin_announcements_bytes: Optional[Set[bytes32]] = {a.name() for a in coin_announcements_to_consume}
        else:
            coin_announcements_bytes = None
        if puzzle_announcements_to_consume is not None:
            puzzle_announcements_bytes: Optional[Set[bytes32]] = {a.name() for a in puzzle_announcements_to_consume}
        else:
            puzzle_announcements_bytes = None

        spends: List[CoinSpend] = []
        primary_announcement_hash: Optional[bytes32] = None

        # Check for duplicates
        all_primaries_list = [(p.puzzle_hash, p.amount) for p in primaries]
        if len(set(all_primaries_list)) != len(all_primaries_list):
            raise ValueError("Cannot create two identical coins")
        for coin in coins:
            # Only one coin creates outputs
            if origin_id in (None, coin.name()):
                origin_id = coin.name()
                if change > 0:
                    if reuse_puzhash:
                        change_puzzle_hash: bytes32 = coin.puzzle_hash
                        for primary in primaries:
                            if change_puzzle_hash == primary.puzzle_hash and change == primary.amount:
                                # We cannot create two coins has same id, create a new puzhash for the change:
                                change_puzzle_hash = await self.get_new_puzzlehash()
                                break
                    else:
                        change_puzzle_hash = await self.get_new_puzzlehash()
                    primaries.append(Payment(change_puzzle_hash, uint64(change), []))
                message_list: List[bytes32] = [c.name() for c in coins]
                for primary in primaries:
                    message_list.append(Coin(coin.name(), primary.puzzle_hash, primary.amount).name())
                message: bytes32 = std_hash(b"".join(message_list))
                puzzle: Program = await self.puzzle_for_puzzle_hash(coin.puzzle_hash)
                solution: Program = self.make_solution(
                    primaries=primaries,
                    fee=fee,
                    coin_announcements={message},
                    coin_announcements_to_assert=coin_announcements_bytes,
                    puzzle_announcements_to_assert=puzzle_announcements_bytes,
                )
                primary_announcement_hash = Announcement(coin.name(), message).name()

                spends.append(
                    CoinSpend(
                        coin, SerializedProgram.from_bytes(bytes(puzzle)), SerializedProgram.from_bytes(bytes(solution))
                    )
                )
                break
        else:
            raise ValueError("origin_id is not in the set of selected coins")

        # Process the non-origin coins now that we have the primary announcement hash
        for coin in coins:
            if coin.name() == origin_id:
                continue

            puzzle = await self.puzzle_for_puzzle_hash(coin.puzzle_hash)
            solution = self.make_solution(primaries=[], coin_announcements_to_assert={primary_announcement_hash})
            spends.append(
                CoinSpend(
                    coin, SerializedProgram.from_bytes(bytes(puzzle)), SerializedProgram.from_bytes(bytes(solution))
                )
            )

        self.log.debug(f"Spends is {spends}")
        return spends

    async def sign_transaction(self, coin_spends: List[CoinSpend]) -> SpendBundle:
        return await sign_coin_spends(
            coin_spends,
            self.secret_key_store.secret_key_for_public_key,
            self.wallet_state_manager.constants.AGG_SIG_ME_ADDITIONAL_DATA,
            self.wallet_state_manager.constants.MAX_BLOCK_COST_CLVM,
        )

    async def sign_message(
        self, message: str, puzzle_hash: bytes32, is_hex: bool = False
    ) -> Tuple[G1Element, G2Element]:
        # CHIP-0002 message signing as documented at:
        # https://github.com/Chia-Network/chips/blob/80e4611fe52b174bf1a0382b9dff73805b18b8c6/CHIPs/chip-0002.md#signmessage
        pubkey, private = await self.wallet_state_manager.get_keys(puzzle_hash)
        synthetic_secret_key = calculate_synthetic_secret_key(private, DEFAULT_HIDDEN_PUZZLE_HASH)
        synthetic_pk = synthetic_secret_key.get_g1()
        if is_hex:
            puzzle: Program = Program.to((CHIP_0002_SIGN_MESSAGE_PREFIX, bytes.fromhex(message)))
        else:
            puzzle = Program.to((CHIP_0002_SIGN_MESSAGE_PREFIX, message))
        return synthetic_pk, AugSchemeMPL.sign(synthetic_secret_key, puzzle.get_tree_hash())

    async def generate_signed_transaction(
        self,
        amount: uint64,
        puzzle_hash: bytes32,
        fee: uint64 = uint64(0),
        origin_id: bytes32 = None,
        coins: Set[Coin] = None,
        primaries: Optional[List[Payment]] = None,
        ignore_max_send_amount: bool = False,
        coin_announcements_to_consume: Set[Announcement] = None,
        puzzle_announcements_to_consume: Set[Announcement] = None,
        memos: Optional[List[bytes]] = None,
        negative_change_allowed: bool = False,
        min_coin_amount: Optional[uint64] = None,
        max_coin_amount: Optional[uint64] = None,
        exclude_coin_amounts: Optional[List[uint64]] = None,
        exclude_coins: Optional[Set[Coin]] = None,
        reuse_puzhash: Optional[bool] = None,
    ) -> TransactionRecord:
        """
        Use this to generate transaction.
        Note: this must be called under a wallet state manager lock
        The first output is (amount, puzzle_hash, memos), and the rest of the outputs are in primaries.
        """
        if primaries is None:
            non_change_amount = amount
        else:
            non_change_amount = uint64(amount + sum(p.amount for p in primaries))

        self.log.debug("Generating transaction for: %s %s %s", puzzle_hash, amount, repr(coins))
        transaction = await self._generate_unsigned_transaction(
            amount,
            puzzle_hash,
            fee,
            origin_id,
            coins,
            primaries,
            ignore_max_send_amount,
            coin_announcements_to_consume,
            puzzle_announcements_to_consume,
            memos,
            negative_change_allowed,
            min_coin_amount=min_coin_amount,
            max_coin_amount=max_coin_amount,
            exclude_coin_amounts=exclude_coin_amounts,
            exclude_coins=exclude_coins,
            reuse_puzhash=reuse_puzhash,
        )
        assert len(transaction) > 0
        self.log.info("About to sign a transaction: %s", transaction)
        await self.hack_populate_secret_keys_for_coin_spends(transaction)
        spend_bundle: SpendBundle = await sign_coin_spends(
            transaction,
            self.secret_key_store.secret_key_for_public_key,
            self.wallet_state_manager.constants.AGG_SIG_ME_ADDITIONAL_DATA,
            self.wallet_state_manager.constants.MAX_BLOCK_COST_CLVM,
        )

        now = uint64(int(time.time()))
        add_list: List[Coin] = list(spend_bundle.additions())
        rem_list: List[Coin] = list(spend_bundle.removals())

        output_amount = sum(a.amount for a in add_list) + fee
        input_amount = sum(r.amount for r in rem_list)
        if negative_change_allowed:
            assert output_amount >= input_amount
        else:
            assert output_amount == input_amount

        return TransactionRecord(
            confirmed_at_height=uint32(0),
            created_at_time=now,
            to_puzzle_hash=puzzle_hash,
            amount=uint64(non_change_amount),
            fee_amount=uint64(fee),
            confirmed=False,
            sent=uint32(0),
            spend_bundle=spend_bundle,
            additions=add_list,
            removals=rem_list,
            wallet_id=self.id(),
            sent_to=[],
            trade_id=None,
            type=uint32(TransactionType.OUTGOING_TX.value),
            name=spend_bundle.name(),
            memos=list(compute_memos(spend_bundle).items()),
        )

    async def create_tandem_xch_tx(
        self,
        fee: uint64,
        announcement_to_assert: Optional[Announcement] = None,
        reuse_puzhash: Optional[bool] = None,
    ) -> TransactionRecord:
        chia_coins = await self.select_coins(fee)
        if reuse_puzhash is None:
            reuse_puzhash_config = self.wallet_state_manager.config.get("reuse_public_key_for_change", None)
            if reuse_puzhash_config is None:
                reuse_puzhash = False
            else:
                reuse_puzhash = reuse_puzhash_config.get(
                    str(self.wallet_state_manager.wallet_node.logged_in_fingerprint), False
                )
        chia_tx = await self.generate_signed_transaction(
            uint64(0),
            (await self.get_puzzle_hash(not reuse_puzhash)),
            fee=fee,
            coins=chia_coins,
            coin_announcements_to_consume={announcement_to_assert} if announcement_to_assert is not None else None,
            reuse_puzhash=reuse_puzhash,
        )
        assert chia_tx.spend_bundle is not None
        return chia_tx

    async def push_transaction(self, tx: TransactionRecord) -> None:
        """Use this API to send transactions."""
        await self.wallet_state_manager.add_pending_transaction(tx)
        await self.wallet_state_manager.wallet_node.update_ui()

    async def get_coins_to_offer(
        self,
        asset_id: Optional[bytes32],
        amount: uint64,
        min_coin_amount: Optional[uint64] = None,
        max_coin_amount: Optional[uint64] = None,
    ) -> Set[Coin]:
        if asset_id is not None:
            raise ValueError(f"The standard wallet cannot offer coins with asset id {asset_id}")
        balance = await self.get_confirmed_balance()
        if balance < amount:
            raise Exception(f"insufficient funds in wallet {self.id()}")
        return await self.select_coins(amount, min_coin_amount=min_coin_amount, max_coin_amount=max_coin_amount)

    # WSChiaConnection is only imported for type checking
    async def coin_added(
        self, coin: Coin, height: uint32, peer: WSChiaConnection
    ) -> None:  # pylint: disable=used-before-assignment
        pass

    def get_name(self) -> str:
<<<<<<< HEAD
        return "Standard Wallet"

    @staticmethod
    async def select_coins_from_spend_descriptions(
        wallet_state_manager: Any, coin_spec: Solver, previous_actions: List[SpendDescription]
    ) -> Tuple[List[SpendDescription], Optional[Solver]]:
        selected_coins: List[SpendDescription] = []

        # First, get all of the spends that create coins that are not also consumed in this bundle
        all_parent_ids: List[bytes32] = [spend.coin.parent_coin_info for spend in previous_actions]
        non_ephemeral_spends: List[SpendDescription] = [
            spend for spend in previous_actions if spend.coin.name() not in all_parent_ids
        ]

        # Loop through spends looking for spends of standard XCH
        for spend in non_ephemeral_spends:
            if isinstance(spend.outer_puzzle_description.driver, OuterDriver):
                actions: List[WalletAction] = spend.get_all_actions(wallet_state_manager.action_aliases)
                new_additions: List[DirectPayment] = [action for action in actions if isinstance(action, DirectPayment)]
                for addition in new_additions:
                    wallet_info: Optional[
                        Tuple[uint32, WalletType]
                    ] = await wallet_state_manager.get_wallet_id_for_puzzle_hash(addition.payment.puzzle_hash)
                    if wallet_info is not None:
                        # Once we've found one, add new coins to selected_coins until we reach the target amount
                        selected_coins.append(
                            SpendDescription(
                                Coin(spend.coin.name(), addition.payment.puzzle_hash, addition.payment.amount),
                                PuzzleDescription(
                                    OuterDriver(),
                                    Solver({}),
                                ),
                                SolutionDescription(
                                    [],
                                    Solver({}),
                                ),
                                *(
                                    await wallet_state_manager.get_inner_descriptions_for_puzzle_hash(
                                        addition.payment.puzzle_hash
                                    )
                                ),
                            )
                        )
                    if (
                        sum(c.coin.amount for c in selected_coins) >= cast_to_int(coin_spec["amount"])
                        and len(selected_coins) > 0
                    ):
                        break
                else:
                    continue
                break

        # Need to select_new_coins for any remaining balance
        remaining_balance: int = cast_to_int(coin_spec["amount"]) - sum(c.coin.amount for c in selected_coins)
        return selected_coins, Solver({"amount": str(remaining_balance)}) if remaining_balance > 0 else None

    @staticmethod
    async def select_new_coins(
        wallet_state_manager: Any, coin_spec: Solver, exclude: List[Coin] = []
    ) -> List[SpendDescription]:
        additional_coins: Set[Coin] = await wallet_state_manager.main_wallet.select_coins(
            cast_to_int(coin_spec["amount"]),
            exclude=exclude,
        )
        return [
            SpendDescription(
                coin,
                PuzzleDescription(
                    OuterDriver(),
                    Solver({}),
                ),
                SolutionDescription(
                    [],
                    Solver({}),
                ),
                *(await wallet_state_manager.get_inner_descriptions_for_puzzle_hash(coin.puzzle_hash)),
            )
            for coin in additional_coins
        ]


# This driver is an "outer" driver in that it drives coins with no outer puzzle
# It can be looked at as the simplest version of these types of drivers
@dataclass(frozen=True)
class OuterDriver:
    # TODO: This is not great, we should move the coin selection logic in here
    @staticmethod
    def get_wallet_class() -> Type[WalletProtocol]:
        return Wallet

    def get_actions(self) -> Dict[str, Type[WalletAction]]:
        return {}

    def get_aliases(self) -> Dict[str, Type[ActionAlias]]:
        return {}

    def construct_outer_puzzle(self, inner_puzzle: Program) -> Program:
        return inner_puzzle

    def construct_outer_solution(
        self,
        actions: List[WalletAction],
        inner_solution: Program,
        global_environment: Solver,
        local_environment: Solver,
        optimize: bool = False,
    ) -> Program:
        return inner_solution

    def check_and_modify_actions(
        self,
        outer_actions: List[WalletAction],
        inner_actions: List[WalletAction],
    ) -> Tuple[List[WalletAction], List[WalletAction]]:
        return outer_actions, inner_actions

    @classmethod
    def match_puzzle(
        cls, puzzle: Program, mod: Program, curried_args: Program
    ) -> Optional[Tuple[PuzzleDescription, Program]]:
        return (
            PuzzleDescription(
                OuterDriver(),
                Solver({}),
            ),
            puzzle,
        )

    @classmethod
    def match_solution(cls, solution: Program) -> Optional[Tuple[SolutionDescription, Program]]:
        return (
            SolutionDescription(
                [],
                Solver({}),
            ),
            solution,
        )

    @staticmethod
    def get_asset_types(request: Solver) -> List[Solver]:
        return []

    @staticmethod
    def match_asset_types(asset_types: List[Solver]) -> bool:
        if asset_types == []:
            return True
        else:
            return False

    def get_required_signatures(self, solution_description: SolutionDescription) -> List[Tuple[G1Element, bytes, bool]]:
        return []


@dataclass(frozen=True)
class InnerDriver:
    pubkey: G1Element

    def get_actions(self) -> Dict[str, Type[WalletAction]]:
        return {
            Condition.name(): Condition,
            # Graftroots are defined in this context to have inner puzzles
            # This is so we can put conditions inside of graftroots we have and stack them on top of each other
            Graftroot.name(): Graftroot,
        }

    def get_aliases(self) -> Dict[str, Type[ActionAlias]]:
        return {}

    def construct_inner_puzzle(self) -> Program:
        return puzzle_for_synthetic_public_key(self.pubkey)

    def construct_inner_solution(
        self,
        actions: List[WalletAction],
        global_environment: Solver,
        local_environment: Solver,
        optimize: bool = False,
    ) -> Program:
        conditions: List[Program] = [cond.condition for cond in actions if isinstance(cond, Condition)]
        delegated_puzzle: Program = Program.to((1, conditions))  # inner most delegated puzzle
        delegated_solution: Program = Program.to(None)
        metadata: Program = Program.to(None)
        for action in actions:
            if isinstance(action, Graftroot):
                delegated_puzzle = action.puzzle_wrapper.run([delegated_puzzle])
                metadata = Program.to([action.puzzle_wrapper, action.solution_wrapper, action.metadata]).cons(metadata)
                if optimize:
                    delegated_solution = action.solution_wrapper.run([delegated_solution])
        if not optimize:
            # leave some metadata about the graftroots so that we can infer this driver later
            delegated_solution = (
                Program.to("graftroot").cons(Program.to((1, conditions)).cons(metadata))
                if metadata != Program.to(None)
                else metadata
            )
        return solution_for_delegated_puzzle(delegated_puzzle, delegated_solution)

    @classmethod
    def match_puzzle(cls, puzzle: Program, mod: Program, curried_args: Program) -> Optional[PuzzleDescription]:
        if mod != MOD:
            return None

        pubkey: G1Element = G1Element.from_bytes(curried_args.first().as_python())

        return PuzzleDescription(InnerDriver(pubkey), Solver({}))

    @classmethod
    def match_solution(cls, solution: Program) -> Optional[SolutionDescription]:
        actions: List[WalletAction] = []
        delegated_solution: Program = solution.at("rrf")
        if delegated_solution.atom is None and delegated_solution.first() == Program.to("graftroot"):
            metadata = delegated_solution.rest().as_iter()
            actions.extend([Condition(condition) for condition in next(metadata).rest().as_iter()])
            all_graftroots: List[Graftroot] = [Graftroot(*graftroot.as_iter()) for graftroot in metadata]
            # It's important we parse the graftroots in the same order that the original class was instantiated with
            all_graftroots.reverse()
            actions.extend(all_graftroots)
        else:
            actions.extend([Condition(condition) for condition in solution.at("rf").run(delegated_solution).as_iter()])

        return SolutionDescription(
            actions,
            Solver({}),
        )

    def get_required_signatures(self, solution_description: SolutionDescription) -> List[Tuple[G1Element, bytes, bool]]:
        conditions: List[Program] = [
            cond.condition for cond in solution_description.actions if isinstance(cond, Condition)
        ]
        delegated_puzzle: Program = Program.to((1, conditions))
        for action in solution_description.actions:
            if isinstance(action, Graftroot):
                delegated_puzzle = action.puzzle_wrapper.run([delegated_puzzle])
        return [(self.pubkey, delegated_puzzle.get_tree_hash(), True)]


if TYPE_CHECKING:
    from chia.wallet.wallet_protocol import WalletProtocol

    _dummy: WalletProtocol = Wallet()
=======
        return "Standard Wallet"
>>>>>>> 322c54f6
<|MERGE_RESOLUTION|>--- conflicted
+++ resolved
@@ -2,12 +2,8 @@
 
 import logging
 import time
-<<<<<<< HEAD
 from dataclasses import dataclass
-from typing import TYPE_CHECKING, Any, Dict, List, Optional, Set, Tuple, Type
-=======
-from typing import TYPE_CHECKING, Any, ClassVar, Dict, List, Optional, Set, Tuple, cast
->>>>>>> 322c54f6
+from typing import TYPE_CHECKING, Any, ClassVar, Dict, List, Optional, Set, Tuple, Type, cast
 
 from blspy import AugSchemeMPL, G1Element, G2Element
 
@@ -35,11 +31,8 @@
 from chia.wallet.action_manager.wallet_actions import Condition, Graftroot
 from chia.wallet.coin_selection import select_coins
 from chia.wallet.derivation_record import DerivationRecord
-<<<<<<< HEAD
+from chia.wallet.payment import Payment
 from chia.wallet.puzzle_drivers import Solver, cast_to_int
-=======
-from chia.wallet.payment import Payment
->>>>>>> 322c54f6
 from chia.wallet.puzzles.p2_delegated_puzzle_or_hidden_puzzle import (
     DEFAULT_HIDDEN_PUZZLE_HASH,
     MOD,
@@ -633,7 +626,6 @@
         pass
 
     def get_name(self) -> str:
-<<<<<<< HEAD
         return "Standard Wallet"
 
     @staticmethod
@@ -873,7 +865,4 @@
 if TYPE_CHECKING:
     from chia.wallet.wallet_protocol import WalletProtocol
 
-    _dummy: WalletProtocol = Wallet()
-=======
-        return "Standard Wallet"
->>>>>>> 322c54f6
+    _dummy: WalletProtocol = Wallet()