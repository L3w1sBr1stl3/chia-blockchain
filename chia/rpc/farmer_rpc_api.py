--- conflicted
+++ resolved
@@ -82,11 +82,7 @@
         self.service = farmer
         self.service_name = "chia_farmer"
 
-<<<<<<< HEAD
-    def get_routes(self) -> Dict[str, Callable[[Any], Any]]:
-=======
     def get_routes(self) -> Dict[str, Endpoint]:
->>>>>>> 421ec50a
         return {
             "/get_signage_point": self.get_signage_point,
             "/get_signage_points": self.get_signage_points,
