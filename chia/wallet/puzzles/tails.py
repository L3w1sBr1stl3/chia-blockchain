from __future__ import annotations

from typing import Any, Dict, List, Optional, Tuple

from chia_rs import Coin

from chia.types.blockchain_format.program import Program
from chia.types.blockchain_format.sized_bytes import bytes32
from chia.types.spend_bundle import SpendBundle
from chia.util.byte_types import hexstr_to_bytes
from chia.util.ints import uint64
from chia.wallet.cat_wallet.cat_info import CATInfo
from chia.wallet.cat_wallet.cat_utils import (
    SpendableCAT,
    construct_cat_puzzle,
    unsigned_spend_bundle_for_spendable_cats,
)
from chia.wallet.dao_wallet.dao_utils import create_cat_launcher_for_singleton_id
from chia.wallet.cat_wallet.lineage_store import CATLineageStore
from chia.wallet.dao_wallet.dao_utils import SINGLETON_LAUNCHER, SINGLETON_MOD
from chia.wallet.lineage_proof import LineageProof
from chia.wallet.payment import Payment
from chia.wallet.puzzles.cat_loader import CAT_MOD
from chia.wallet.puzzles.load_clvm import load_clvm_maybe_recompile
from chia.wallet.transaction_record import TransactionRecord

<<<<<<< HEAD
GENESIS_BY_ID_MOD = load_clvm_maybe_recompile("genesis_by_coin_id.clvm")
GENESIS_BY_PUZHASH_MOD = load_clvm_maybe_recompile("genesis_by_puzzle_hash.clvm")
EVERYTHING_WITH_SIG_MOD = load_clvm_maybe_recompile("everything_with_signature.clvm")
DELEGATED_LIMITATIONS_MOD = load_clvm_maybe_recompile("delegated_tail.clvm")
GENESIS_BY_ID_OR_SINGLETON_MOD = load_clvm_maybe_recompile("genesis_by_coin_id_or_singleton.clvm")
=======
GENESIS_BY_ID_MOD = load_clvm_maybe_recompile("genesis_by_coin_id.clsp")
GENESIS_BY_PUZHASH_MOD = load_clvm_maybe_recompile("genesis_by_puzzle_hash.clsp")
EVERYTHING_WITH_SIG_MOD = load_clvm_maybe_recompile("everything_with_signature.clsp")
DELEGATED_LIMITATIONS_MOD = load_clvm_maybe_recompile("delegated_tail.clsp")
>>>>>>> 50c1ea96


class LimitationsProgram:
    @staticmethod
    def match(uncurried_mod: Program, curried_args: Program) -> Tuple[bool, List[Program]]:
        raise NotImplementedError("Need to implement 'match' on limitations programs")

    @staticmethod
    def construct(args: List[Program]) -> Program:
        raise NotImplementedError("Need to implement 'construct' on limitations programs")

    @staticmethod
    def solve(args: List[Program], solution_dict: Dict) -> Program:
        raise NotImplementedError("Need to implement 'solve' on limitations programs")

    @classmethod
    async def generate_issuance_bundle(
        cls, wallet, cat_tail_info: Dict, amount: uint64
    ) -> Tuple[TransactionRecord, SpendBundle]:
        raise NotImplementedError("Need to implement 'generate_issuance_bundle' on limitations programs")


class GenesisById(LimitationsProgram):
    """
    This TAIL allows for coins to be issued only by a specific "genesis" coin ID.
    There can therefore only be one issuance. There is no minting or melting allowed.
    """

    @staticmethod
    def match(uncurried_mod: Program, curried_args: Program) -> Tuple[bool, List[Program]]:
        if uncurried_mod == GENESIS_BY_ID_MOD:
            genesis_id = curried_args.first()
            return True, [genesis_id]
        else:
            return False, []

    @staticmethod
    def construct(args: List[Program]) -> Program:
        return GENESIS_BY_ID_MOD.curry(args[0])

    @staticmethod
    def solve(args: List[Program], solution_dict: Dict) -> Program:
        return Program.to([])

    @classmethod
    async def generate_issuance_bundle(cls, wallet, _: Dict, amount: uint64) -> Tuple[TransactionRecord, SpendBundle]:
        coins = await wallet.standard_wallet.select_coins(amount)

        origin = coins.copy().pop()
        origin_id = origin.name()

        cat_inner: Program = await wallet.get_new_inner_puzzle()
        tail: Program = cls.construct([Program.to(origin_id)])

        wallet.lineage_store = await CATLineageStore.create(
            wallet.wallet_state_manager.db_wrapper, tail.get_tree_hash().hex()
        )
        await wallet.add_lineage(origin_id, LineageProof())

        minted_cat_puzzle_hash: bytes32 = construct_cat_puzzle(CAT_MOD, tail.get_tree_hash(), cat_inner).get_tree_hash()

        tx_record: TransactionRecord = await wallet.standard_wallet.generate_signed_transaction(
            amount, minted_cat_puzzle_hash, uint64(0), origin_id, coins
        )
        assert tx_record.spend_bundle is not None

        inner_solution = wallet.standard_wallet.add_condition_to_solution(
            Program.to([51, 0, -113, tail, []]),
            wallet.standard_wallet.make_solution(primaries=[Payment(cat_inner.get_tree_hash(), amount)]),
        )
        eve_spend = unsigned_spend_bundle_for_spendable_cats(
            CAT_MOD,
            [
                SpendableCAT(
                    list(filter(lambda a: a.amount == amount, tx_record.additions))[0],
                    tail.get_tree_hash(),
                    cat_inner,
                    inner_solution,
                    limitations_program_reveal=tail,
                )
            ],
        )
        signed_eve_spend = await wallet.sign(eve_spend)

        if wallet.cat_info.my_tail is None:
            await wallet.save_info(CATInfo(tail.get_tree_hash(), tail))

        return tx_record, SpendBundle.aggregate([tx_record.spend_bundle, signed_eve_spend])


class GenesisByPuzhash(LimitationsProgram):
    """
    This TAIL allows for issuance of a certain coin only by a specific puzzle hash.
    There is no minting or melting allowed.
    """

    @staticmethod
    def match(uncurried_mod: Program, curried_args: Program) -> Tuple[bool, List[Program]]:
        if uncurried_mod == GENESIS_BY_PUZHASH_MOD:
            genesis_puzhash = curried_args.first()
            return True, [genesis_puzhash]
        else:
            return False, []

    @staticmethod
    def construct(args: List[Program]) -> Program:
        return GENESIS_BY_PUZHASH_MOD.curry(args[0])

    @staticmethod
    def solve(args: List[Program], solution_dict: Dict) -> Program:
        pid = hexstr_to_bytes(solution_dict["parent_coin_info"])
        return Program.to([pid, solution_dict["amount"]])


class EverythingWithSig(LimitationsProgram):
    """
    This TAIL allows for issuance, minting, and melting as long as you provide a signature with the spend.
    """

    @staticmethod
    def match(uncurried_mod: Program, curried_args: Program) -> Tuple[bool, List[Program]]:
        if uncurried_mod == EVERYTHING_WITH_SIG_MOD:
            pubkey = curried_args.first()
            return True, [pubkey]
        else:
            return False, []

    @staticmethod
    def construct(args: List[Program]) -> Program:
        return EVERYTHING_WITH_SIG_MOD.curry(args[0])

    @staticmethod
    def solve(args: List[Program], solution_dict: Dict) -> Program:
        return Program.to([])


class DelegatedLimitations(LimitationsProgram):
    """
    This TAIL allows for another TAIL to be used, as long as a signature of that TAIL's puzzlehash is included.
    """

    @staticmethod
    def match(uncurried_mod: Program, curried_args: Program) -> Tuple[bool, List[Program]]:
        if uncurried_mod == DELEGATED_LIMITATIONS_MOD:
            pubkey = curried_args.first()
            return True, [pubkey]
        else:
            return False, []

    @staticmethod
    def construct(args: List[Program]) -> Program:
        return DELEGATED_LIMITATIONS_MOD.curry(args[0])

    @staticmethod
    def solve(args: List[Program], solution_dict: Dict) -> Program:
        signed_program = ALL_LIMITATIONS_PROGRAMS[solution_dict["signed_program"]["identifier"]]
        inner_program_args = [Program.fromhex(item) for item in solution_dict["signed_program"]["args"]]
        inner_solution_dict = solution_dict["program_arguments"]
        return Program.to(
            [
                signed_program.construct(inner_program_args),
                signed_program.solve(inner_program_args, inner_solution_dict),
            ]
        )


class GenesisByIdOrSingleton(LimitationsProgram):
    """
    This TAIL allows for another TAIL to be used, as long as a signature of that TAIL's puzzlehash is included.
    """

    @staticmethod
    def match(uncurried_mod: Program, curried_args: Program) -> Tuple[bool, List[Program]]:
        if uncurried_mod == GENESIS_BY_ID_OR_SINGLETON_MOD:
            genesis_id = curried_args.first()
            return True, [genesis_id.as_atom()]
        else:
            return False, []

    @staticmethod
    def construct(args: List[Program]) -> Program:
        return GENESIS_BY_ID_OR_SINGLETON_MOD.curry(
            args[0],
            args[1],
        )

    @staticmethod
    def solve(args: List[Program], solution_dict: Dict) -> Program:
        pid = hexstr_to_bytes(solution_dict["parent_coin_info"])
        return Program.to([pid, solution_dict["amount"]])

    @classmethod
    async def generate_issuance_bundle(
        cls, wallet, tail_info: Dict, amount: uint64
    ) -> Tuple[TransactionRecord, SpendBundle]:
        if "coins" in tail_info:
            coins: List[Coin] = tail_info["coins"]
            origin_id = coins.copy().pop().name()
        else:
            coins = await wallet.standard_wallet.select_coins(amount)

            origin = coins.copy().pop()
            origin_id = origin.name()

        cat_inner: Program = await wallet.get_new_inner_puzzle()
        # GENESIS_ID
        # TREASURY_SINGLETON_STRUCT  ; (SINGLETON_MOD_HASH, (LAUNCHER_ID, LAUNCHER_PUZZLE_HASH))
        launcher_puzhash = create_cat_launcher_for_singleton_id(tail_info["treasury_id"]).get_tree_hash()
        tail: Program = cls.construct(
            [
                Program.to(origin_id),
                Program.to(launcher_puzhash),
            ]
        )

        wallet.lineage_store = await CATLineageStore.create(
            wallet.wallet_state_manager.db_wrapper, tail.get_tree_hash().hex()
        )
        await wallet.add_lineage(origin_id, LineageProof())

        minted_cat_puzzle_hash: bytes32 = construct_cat_puzzle(CAT_MOD, tail.get_tree_hash(), cat_inner).get_tree_hash()

        tx_record: TransactionRecord = await wallet.standard_wallet.generate_signed_transaction(
            amount, minted_cat_puzzle_hash, uint64(0), origin_id, coins
        )
        assert tx_record.spend_bundle is not None

        inner_solution = wallet.standard_wallet.add_condition_to_solution(
            Program.to([51, 0, -113, tail, []]),
            wallet.standard_wallet.make_solution(
                primaries=[{"puzzlehash": cat_inner.get_tree_hash(), "amount": amount}],
            ),
        )
        eve_spend = unsigned_spend_bundle_for_spendable_cats(
            CAT_MOD,
            [
                SpendableCAT(
                    list(filter(lambda a: a.amount == amount, tx_record.additions))[0],
                    tail.get_tree_hash(),
                    cat_inner,
                    inner_solution,
                    limitations_program_reveal=tail,
                )
            ],
        )
        signed_eve_spend = await wallet.sign(eve_spend)

        if wallet.cat_info.my_tail is None:
            await wallet.save_info(CATInfo(tail.get_tree_hash(), tail))

        return tx_record, SpendBundle.aggregate([tx_record.spend_bundle, signed_eve_spend])


# This should probably be much more elegant than just a dictionary with strings as identifiers
# Right now this is small and experimental so it can stay like this
ALL_LIMITATIONS_PROGRAMS: Dict[str, Any] = {
    "genesis_by_id": GenesisById,
    "genesis_by_puzhash": GenesisByPuzhash,
    "everything_with_signature": EverythingWithSig,
    "delegated_limitations": DelegatedLimitations,
    "genesis_by_id_or_singleton": GenesisByIdOrSingleton,
}


def match_limitations_program(limitations_program: Program) -> Tuple[Optional[LimitationsProgram], List[Program]]:
    uncurried_mod, curried_args = limitations_program.uncurry()
    for key, lp in ALL_LIMITATIONS_PROGRAMS.items():
        matched, args = lp.match(uncurried_mod, curried_args)
        if matched:
            return lp, args
    return None, []<|MERGE_RESOLUTION|>--- conflicted
+++ resolved
@@ -24,18 +24,11 @@
 from chia.wallet.puzzles.load_clvm import load_clvm_maybe_recompile
 from chia.wallet.transaction_record import TransactionRecord
 
-<<<<<<< HEAD
-GENESIS_BY_ID_MOD = load_clvm_maybe_recompile("genesis_by_coin_id.clvm")
-GENESIS_BY_PUZHASH_MOD = load_clvm_maybe_recompile("genesis_by_puzzle_hash.clvm")
-EVERYTHING_WITH_SIG_MOD = load_clvm_maybe_recompile("everything_with_signature.clvm")
-DELEGATED_LIMITATIONS_MOD = load_clvm_maybe_recompile("delegated_tail.clvm")
-GENESIS_BY_ID_OR_SINGLETON_MOD = load_clvm_maybe_recompile("genesis_by_coin_id_or_singleton.clvm")
-=======
 GENESIS_BY_ID_MOD = load_clvm_maybe_recompile("genesis_by_coin_id.clsp")
 GENESIS_BY_PUZHASH_MOD = load_clvm_maybe_recompile("genesis_by_puzzle_hash.clsp")
 EVERYTHING_WITH_SIG_MOD = load_clvm_maybe_recompile("everything_with_signature.clsp")
 DELEGATED_LIMITATIONS_MOD = load_clvm_maybe_recompile("delegated_tail.clsp")
->>>>>>> 50c1ea96
+GENESIS_BY_ID_OR_SINGLETON_MOD = load_clvm_maybe_recompile("genesis_by_coin_id_or_singleton.clvm")
 
 
 class LimitationsProgram:
@@ -262,11 +255,11 @@
             amount, minted_cat_puzzle_hash, uint64(0), origin_id, coins
         )
         assert tx_record.spend_bundle is not None
-
+        payment = Payment(cat_inner.get_tree_hash(), amount)
         inner_solution = wallet.standard_wallet.add_condition_to_solution(
             Program.to([51, 0, -113, tail, []]),
             wallet.standard_wallet.make_solution(
-                primaries=[{"puzzlehash": cat_inner.get_tree_hash(), "amount": amount}],
+                primaries=[payment],
             ),
         )
         eve_spend = unsigned_spend_bundle_for_spendable_cats(
