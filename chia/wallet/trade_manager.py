--- conflicted
+++ resolved
@@ -718,7 +718,6 @@
         if solver is None:
             solver = Solver({})
 
-<<<<<<< HEAD
         deconstructed_spend: Optional[Solver] = await self.check_for_new_offer_type(offer)
         if deconstructed_spend is not None:
             modified_solver = await old_solver_to_new(self.wallet_state_manager, solver)
@@ -776,7 +775,7 @@
                     # ATTENTION: new wallets
                     wallet = await self.wallet_state_manager.get_wallet_for_asset_id(asset_id.hex())
                     if wallet is None and amount < 0:
-                        return False, None, f"Do not have a wallet for asset ID: {asset_id} to fulfill offer"
+                        raise ValueError(f"Do not have a wallet for asset ID: {asset_id} to fulfill offer")
                     elif wallet is None or wallet.type() in [WalletType.NFT, WalletType.DATA_LAYER]:
                         key = asset_id
                     else:
@@ -786,45 +785,17 @@
             # First we validate that all of the coins in this offer exist
             valid: bool = await self.check_offer_validity(offer, peer)
             if not valid:
-                return False, None, "This offer is no longer valid"
+                raise ValueError("This offer is no longer valid")
             result = await self._create_offer_for_ids(
-                take_offer_dict, offer.driver_dict, solver, fee=fee, min_coin_amount=min_coin_amount
+                take_offer_dict,
+                offer.driver_dict,
+                solver,
+                fee=fee,
+                min_coin_amount=min_coin_amount,
+                max_coin_amount=max_coin_amount,
             )
             if not result[0] or result[1] is None:
-                return False, None, result[2]
-=======
-        for asset_id, amount in arbitrage.items():
-            if asset_id is None:
-                wallet = self.wallet_state_manager.main_wallet
-                key: Union[bytes32, int] = int(wallet.id())
-            else:
-                # ATTENTION: new wallets
-                wallet = await self.wallet_state_manager.get_wallet_for_asset_id(asset_id.hex())
-                if wallet is None and amount < 0:
-                    raise ValueError(f"Do not have a wallet for asset ID: {asset_id} to fulfill offer")
-                elif wallet is None or wallet.type() in [WalletType.NFT, WalletType.DATA_LAYER]:
-                    key = asset_id
-                else:
-                    key = int(wallet.id())
-            take_offer_dict[key] = amount
-
-        # First we validate that all of the coins in this offer exist
-        valid: bool = await self.check_offer_validity(offer, peer)
-        if not valid:
-            raise ValueError("This offer is no longer valid")
-        result = await self._create_offer_for_ids(
-            take_offer_dict,
-            offer.driver_dict,
-            solver,
-            fee=fee,
-            min_coin_amount=min_coin_amount,
-            max_coin_amount=max_coin_amount,
-        )
-        if not result[0] or result[1] is None:
-            raise ValueError(result[2])
->>>>>>> 898543b8
-
-            success, take_offer, error = result
+                raise ValueError(result[2])
 
             complete_offer = await self.check_for_final_modifications(Offer.aggregate([offer, take_offer]), solver)
 
