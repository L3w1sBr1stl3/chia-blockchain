--- conflicted
+++ resolved
@@ -1,13 +1,9 @@
 from __future__ import annotations
-<<<<<<< HEAD
-from typing import TYPE_CHECKING
-=======
->>>>>>> 8bf2d2ff
 
 import asyncio
 import time
 from pathlib import Path
-from typing import Any, Dict, List, Tuple
+from typing import TYPE_CHECKING, Any, Dict, List, Tuple
 
 import pytest
 from blspy import AugSchemeMPL, G1Element, G2Element
@@ -26,58 +22,15 @@
 from chia.util.ints import uint16, uint32, uint64
 from chia.wallet.derive_keys import master_sk_to_wallet_sk
 from chia.wallet.transaction_record import TransactionRecord
-<<<<<<< HEAD
-from chia.wallet.wallet_node import WalletNode
-
-if TYPE_CHECKING:
-    from chia.wallet.wallet_state_manager import WalletStateManager
-from tests.setup_nodes import setup_simulators_and_wallets
-from tests.time_out_assert import time_out_assert, time_out_assert_not_none
-from tests.wallet.cat_wallet.test_cat_wallet import tx_in_pool
-
-
-@pytest_asyncio.fixture(scope="function")
-async def wallet_node():
-    async for _ in setup_simulators_and_wallets(1, 1, {}):
-        yield _
-
-
-@pytest_asyncio.fixture(scope="function")
-async def wallet_node_sim_and_wallet():
-    async for _ in setup_simulators_and_wallets(1, 1, {}):
-        yield _
-
-
-@pytest_asyncio.fixture(scope="function")
-async def wallet_node_100_pk():
-    async for _ in setup_simulators_and_wallets(1, 1, {}, initial_num_public_keys=100):
-        yield _
-
-
-@pytest_asyncio.fixture(scope="function")
-async def two_wallet_nodes():
-    async for _ in setup_simulators_and_wallets(1, 2, {}):
-        yield _
-
-
-@pytest_asyncio.fixture(scope="function")
-async def two_wallet_nodes_five_freeze():
-    async for _ in setup_simulators_and_wallets(1, 2, {}):
-        yield _
-
-
-@pytest_asyncio.fixture(scope="function")
-async def three_sim_two_wallets():
-    async for _ in setup_simulators_and_wallets(3, 2, {}):
-        yield _
-=======
 from chia.wallet.util.compute_memos import compute_memos
 from chia.wallet.util.transaction_type import TransactionType
 from chia.wallet.util.wallet_types import AmountWithPuzzlehash
 from chia.wallet.wallet_node import WalletNode, get_wallet_db_path
-from chia.wallet.wallet_state_manager import WalletStateManager
+
+if TYPE_CHECKING:
+    from chia.wallet.wallet_state_manager import WalletStateManager
+
 from tests.util.wallet_is_synced import wallet_is_synced, wallets_are_synced
->>>>>>> 8bf2d2ff
 
 
 class TestWalletSimulator:
