import asyncio
import logging
from typing import Any

import pytest
from clvm_tools.binutils import disassemble

from chia.consensus.block_rewards import calculate_base_farmer_reward, calculate_pool_reward
from chia.full_node.mempool_manager import MempoolManager
from chia.rpc.wallet_rpc_api import WalletRpcApi
from chia.simulator.full_node_simulator import FullNodeSimulator
from chia.simulator.simulator_protocol import FarmNewBlockProtocol
from chia.types.blockchain_format.program import Program
from chia.types.blockchain_format.sized_bytes import bytes32
from chia.types.peer_info import PeerInfo
from chia.util.bech32m import encode_puzzle_hash
from chia.util.byte_types import hexstr_to_bytes
from chia.util.ints import uint16, uint32, uint64
from chia.wallet.did_wallet.did_info import DID_HRP
from chia.wallet.did_wallet.did_wallet import DIDWallet
from chia.wallet.nft_wallet.nft_wallet import NFTWallet
from chia.wallet.util.compute_memos import compute_memos
from chia.wallet.util.wallet_types import WalletType
from tests.time_out_assert import time_out_assert, time_out_assert_not_none

logging.getLogger("aiosqlite").setLevel(logging.INFO)  # Too much logging on debug level


async def tx_in_pool(mempool: MempoolManager, tx_id: bytes32) -> bool:
    tx = mempool.get_spendbundle(tx_id)
    if tx is None:
        return False
    return True


@pytest.mark.parametrize(
    "trusted",
    [True, False],
)
@pytest.mark.asyncio
async def test_nft_wallet_creation_automatically(two_wallet_nodes: Any, trusted: Any) -> None:
    num_blocks = 5
    full_nodes, wallets = two_wallet_nodes
    full_node_api = full_nodes[0]
    full_node_server = full_node_api.server
    wallet_node_0, server_0 = wallets[0]
    wallet_node_1, server_1 = wallets[1]
    wallet_0 = wallet_node_0.wallet_state_manager.main_wallet
    wallet_1 = wallet_node_1.wallet_state_manager.main_wallet

    ph = await wallet_0.get_new_puzzlehash()
    ph1 = await wallet_1.get_new_puzzlehash()

    if trusted:
        wallet_node_0.config["trusted_peers"] = {
            full_node_api.full_node.server.node_id.hex(): full_node_api.full_node.server.node_id.hex()
        }
        wallet_node_1.config["trusted_peers"] = {
            full_node_api.full_node.server.node_id.hex(): full_node_api.full_node.server.node_id.hex()
        }
    else:
        wallet_node_0.config["trusted_peers"] = {}
        wallet_node_1.config["trusted_peers"] = {}

    await server_0.start_client(PeerInfo("localhost", uint16(full_node_server._port)), None)
    await server_1.start_client(PeerInfo("localhost", uint16(full_node_server._port)), None)

    for i in range(1, num_blocks):
        await full_node_api.farm_new_transaction_block(FarmNewBlockProtocol(ph))

    funds = sum(
        [calculate_pool_reward(uint32(i)) + calculate_base_farmer_reward(uint32(i)) for i in range(1, num_blocks - 1)]
    )

    await time_out_assert(10, wallet_0.get_unconfirmed_balance, funds)
    await time_out_assert(10, wallet_0.get_confirmed_balance, funds)
    for i in range(1, num_blocks):
        await full_node_api.farm_new_transaction_block(FarmNewBlockProtocol(ph1))

    for i in range(1, num_blocks):
        await full_node_api.farm_new_transaction_block(FarmNewBlockProtocol(ph))

    await time_out_assert(15, wallet_0.get_pending_change_balance, 0)
    nft_wallet_0 = await NFTWallet.create_new_nft_wallet(
        wallet_node_0.wallet_state_manager, wallet_0, name="NFT WALLET 1"
    )
    metadata = Program.to(
        [
            ("u", ["https://www.chia.net/img/branding/chia-logo.svg"]),
            ("h", "0xD4584AD463139FA8C0D9F68F4B59F185"),
        ]
    )

    sb = await nft_wallet_0.generate_new_nft(metadata)
    assert sb
    await time_out_assert_not_none(15, full_node_api.full_node.mempool_manager.get_spendbundle, sb.name())

    for i in range(1, num_blocks):
        await full_node_api.farm_new_transaction_block(FarmNewBlockProtocol(ph1))

    await time_out_assert(15, len, 1, nft_wallet_0.nft_wallet_info.my_nft_coins)
    coins = nft_wallet_0.nft_wallet_info.my_nft_coins
    assert len(coins) == 1, "nft not generated"

    txs = await nft_wallet_0.generate_signed_transaction([coins[0].coin.amount], [ph1], coins=set([coins[0].coin]))
    assert len(txs) == 1
    assert txs[0].spend_bundle is not None
    await wallet_node_0.wallet_state_manager.add_pending_transaction(txs[0])
    await time_out_assert_not_none(
        15, full_node_api.full_node.mempool_manager.get_spendbundle, txs[0].spend_bundle.name()
    )
    for i in range(1, num_blocks):
        await full_node_api.farm_new_transaction_block(FarmNewBlockProtocol(ph1))
    await time_out_assert(15, len, 2, wallet_node_1.wallet_state_manager.wallets)
    # Get the new NFT wallet
    nft_wallets = await wallet_node_1.wallet_state_manager.get_all_wallet_info_entries(WalletType.NFT)
    assert len(nft_wallets) == 1
    nft_wallet_1: NFTWallet = wallet_node_1.wallet_state_manager.wallets[nft_wallets[0].id]
    await time_out_assert(15, len, 1, nft_wallet_1.nft_wallet_info.my_nft_coins)
    coins = nft_wallet_0.nft_wallet_info.my_nft_coins
    assert len(coins) == 0
    coins = nft_wallet_1.nft_wallet_info.my_nft_coins
    assert len(coins) == 1


@pytest.mark.parametrize(
    "trusted",
    [True, False],
)
@pytest.mark.asyncio
async def test_nft_wallet_creation_and_transfer(two_wallet_nodes: Any, trusted: Any) -> None:
    num_blocks = 2
    full_nodes, wallets = two_wallet_nodes
    full_node_api: FullNodeSimulator = full_nodes[0]
    full_node_server = full_node_api.server
    wallet_node_0, server_0 = wallets[0]
    wallet_node_1, server_1 = wallets[1]
    wallet_0 = wallet_node_0.wallet_state_manager.main_wallet
    wallet_1 = wallet_node_1.wallet_state_manager.main_wallet

    ph = await wallet_0.get_new_puzzlehash()
    ph1 = await wallet_1.get_new_puzzlehash()

    if trusted:
        wallet_node_0.config["trusted_peers"] = {
            full_node_api.full_node.server.node_id.hex(): full_node_api.full_node.server.node_id.hex()
        }
        wallet_node_1.config["trusted_peers"] = {
            full_node_api.full_node.server.node_id.hex(): full_node_api.full_node.server.node_id.hex()
        }
    else:
        wallet_node_0.config["trusted_peers"] = {}
        wallet_node_1.config["trusted_peers"] = {}

    await server_0.start_client(PeerInfo("localhost", uint16(full_node_server._port)), None)
    await server_1.start_client(PeerInfo("localhost", uint16(full_node_server._port)), None)

    for i in range(1, num_blocks):
        await full_node_api.farm_new_transaction_block(FarmNewBlockProtocol(ph))

    funds = sum(
        [calculate_pool_reward(uint32(i)) + calculate_base_farmer_reward(uint32(i)) for i in range(1, num_blocks - 1)]
    )

    await time_out_assert(10, wallet_0.get_unconfirmed_balance, funds)
    await time_out_assert(10, wallet_0.get_confirmed_balance, funds)
    for i in range(1, num_blocks):
        await full_node_api.farm_new_transaction_block(FarmNewBlockProtocol(ph1))

    for i in range(1, num_blocks):
        await full_node_api.farm_new_transaction_block(FarmNewBlockProtocol(ph))

    await time_out_assert(15, wallet_0.get_pending_change_balance, 0)
    nft_wallet_0 = await NFTWallet.create_new_nft_wallet(
        wallet_node_0.wallet_state_manager, wallet_0, name="NFT WALLET 1"
    )
    metadata = Program.to(
        [
            ("u", ["https://www.chia.net/img/branding/chia-logo.svg"]),
            ("h", "0xD4584AD463139FA8C0D9F68F4B59F185"),
        ]
    )

    await time_out_assert(10, wallet_0.get_unconfirmed_balance, 2000000000000)
    await time_out_assert(10, wallet_0.get_confirmed_balance, 2000000000000)
    sb = await nft_wallet_0.generate_new_nft(metadata)
    assert sb
    # ensure hints are generated
    assert compute_memos(sb)
    await time_out_assert_not_none(15, full_node_api.full_node.mempool_manager.get_spendbundle, sb.name())

    for i in range(1, num_blocks):
        await full_node_api.farm_new_transaction_block(FarmNewBlockProtocol(ph))

    await time_out_assert(10, len, 1, nft_wallet_0.nft_wallet_info.my_nft_coins)
    metadata = Program.to(
        [
            ("u", ["https://www.test.net/logo.svg"]),
            ("h", "0xD4584AD463139FA8C0D9F68F4B59F181"),
        ]
    )

    await time_out_assert(10, wallet_0.get_unconfirmed_balance, 4000000000000 - 1)
    await time_out_assert(10, wallet_0.get_confirmed_balance, 4000000000000 - 1)
    sb = await nft_wallet_0.generate_new_nft(metadata)
    assert sb
    # ensure hints are generated
    assert compute_memos(sb)
    await time_out_assert_not_none(10, full_node_api.full_node.mempool_manager.get_spendbundle, sb.name())

    await time_out_assert(30, wallet_node_0.wallet_state_manager.lock.locked, False)
    for i in range(1, num_blocks):
        await full_node_api.farm_new_transaction_block(FarmNewBlockProtocol(ph1))
    await time_out_assert(15, len, 2, nft_wallet_0.nft_wallet_info.my_nft_coins)
    coins = nft_wallet_0.nft_wallet_info.my_nft_coins
    assert len(coins) == 2, "nft not generated"

    await time_out_assert(15, wallet_0.get_pending_change_balance, 0)
    nft_wallet_1 = await NFTWallet.create_new_nft_wallet(
        wallet_node_1.wallet_state_manager, wallet_1, name="NFT WALLET 2"
    )
    txs = await nft_wallet_0.generate_signed_transaction([coins[1].coin.amount], [ph1], coins=set([coins[1].coin]))
    assert len(txs) == 1
    assert txs[0].spend_bundle is not None
    await wallet_node_0.wallet_state_manager.add_pending_transaction(txs[0])
    await time_out_assert_not_none(
        15, full_node_api.full_node.mempool_manager.get_spendbundle, txs[0].spend_bundle.name()
    )
    assert compute_memos(txs[0].spend_bundle)

    for i in range(1, num_blocks):
        await full_node_api.farm_new_transaction_block(FarmNewBlockProtocol(ph1))
    await time_out_assert(15, len, 1, nft_wallet_0.nft_wallet_info.my_nft_coins)
    await time_out_assert(15, len, 1, nft_wallet_1.nft_wallet_info.my_nft_coins)
    coins = nft_wallet_1.nft_wallet_info.my_nft_coins
    assert len(coins) == 1

    await time_out_assert(15, wallet_1.get_pending_change_balance, 0)
    # Send it back to original owner
    txs = await nft_wallet_1.generate_signed_transaction([coins[0].coin.amount], [ph], coins=set([coins[0].coin]))
    assert len(txs) == 1
    assert txs[0].spend_bundle is not None
    await wallet_node_1.wallet_state_manager.add_pending_transaction(txs[0])
    await time_out_assert_not_none(
        15, full_node_api.full_node.mempool_manager.get_spendbundle, txs[0].spend_bundle.name()
    )
    assert compute_memos(txs[0].spend_bundle)

    for i in range(1, num_blocks):
        await full_node_api.farm_new_transaction_block(FarmNewBlockProtocol(ph1))
    for i in range(1, num_blocks):
        await full_node_api.farm_new_transaction_block(FarmNewBlockProtocol(ph))

    await time_out_assert(30, wallet_node_0.wallet_state_manager.lock.locked, False)
    await time_out_assert(15, len, 2, nft_wallet_0.nft_wallet_info.my_nft_coins)
    await time_out_assert(15, len, 0, nft_wallet_1.nft_wallet_info.my_nft_coins)


@pytest.mark.parametrize(
    "trusted",
    [True, False],
)
@pytest.mark.asyncio
async def test_nft_wallet_rpc_creation_and_list(two_wallet_nodes: Any, trusted: Any) -> None:
    num_blocks = 5
    full_nodes, wallets = two_wallet_nodes
    full_node_api = full_nodes[0]
    full_node_server = full_node_api.server
    wallet_node_0, server_0 = wallets[0]
    wallet_node_1, server_1 = wallets[1]
    wallet_0 = wallet_node_0.wallet_state_manager.main_wallet
    wallet_1 = wallet_node_1.wallet_state_manager.main_wallet

    ph = await wallet_0.get_new_puzzlehash()
    _ = await wallet_1.get_new_puzzlehash()

    if trusted:
        wallet_node_0.config["trusted_peers"] = {
            full_node_api.full_node.server.node_id.hex(): full_node_api.full_node.server.node_id.hex()
        }
        wallet_node_1.config["trusted_peers"] = {
            full_node_api.full_node.server.node_id.hex(): full_node_api.full_node.server.node_id.hex()
        }
    else:
        wallet_node_0.config["trusted_peers"] = {}
        wallet_node_1.config["trusted_peers"] = {}

    await server_0.start_client(PeerInfo("localhost", uint16(full_node_server._port)), None)
    await server_1.start_client(PeerInfo("localhost", uint16(full_node_server._port)), None)

    for i in range(1, num_blocks):
        await full_node_api.farm_new_transaction_block(FarmNewBlockProtocol(ph))
    funds = sum(
        [calculate_pool_reward(uint32(i)) + calculate_base_farmer_reward(uint32(i)) for i in range(1, num_blocks - 1)]
    )

    await time_out_assert(10, wallet_0.get_unconfirmed_balance, funds)
    await time_out_assert(10, wallet_0.get_confirmed_balance, funds)
    api_0 = WalletRpcApi(wallet_node_0)
    nft_wallet_0 = await api_0.create_new_wallet(dict(wallet_type="nft_wallet", name="NFT WALLET 1"))
    assert isinstance(nft_wallet_0, dict)
    assert nft_wallet_0.get("success")
    nft_wallet_0_id = nft_wallet_0["wallet_id"]

    tr1 = await api_0.nft_mint_nft(
        {
            "wallet_id": nft_wallet_0_id,
            "artist_address": ph,
            "hash": "0xD4584AD463139FA8C0D9F68F4B59F185",
            "uris": ["https://www.chia.net/img/branding/chia-logo.svg"],
        }
    )

    assert isinstance(tr1, dict)
    assert tr1.get("success")
    sb = tr1["spend_bundle"]

    await time_out_assert_not_none(15, full_node_api.full_node.mempool_manager.get_spendbundle, sb.name())
    for i in range(1, num_blocks):
        await full_node_api.farm_new_transaction_block(FarmNewBlockProtocol(ph))

    time_left = 5.0
    while time_left > 0:
        coins_response = await api_0.nft_get_nfts(dict(wallet_id=nft_wallet_0_id))
        if len(coins_response.get("nft_list", [])) > 0:
            break
        await asyncio.sleep(0.5)
        time_left -= 0.5
    else:
        raise AssertionError("NFT not minted")
    await time_out_assert(15, wallet_1.get_pending_change_balance, 0)
    tr2 = await api_0.nft_mint_nft(
        {
            "wallet_id": nft_wallet_0_id,
            "artist_address": ph,
            "hash": "0xD4584AD463139FA8C0D9F68F4B59F184",
            "uris": ["https://chialisp.com/img/logo.svg"],
        }
    )
    assert isinstance(tr2, dict)
    assert tr2.get("success")
    sb = tr2["spend_bundle"]
    await time_out_assert_not_none(15, full_node_api.full_node.mempool_manager.get_spendbundle, sb.name())
    for i in range(1, num_blocks):
        await full_node_api.farm_new_transaction_block(FarmNewBlockProtocol(ph))
    time_left = 5.0
    while time_left > 0:
        coins_response = await api_0.nft_get_nfts(dict(wallet_id=nft_wallet_0_id))
        try:
            assert isinstance(coins_response, dict)
            assert coins_response.get("success")
            coins = coins_response["nft_list"]
            assert len(coins) == 2
            uris = []
            for coin in coins:
                assert not coin.supports_did
                uris.append(coin.data_uris[0])
                assert coin.mint_height > 0
            assert len(uris) == 2
            assert "https://chialisp.com/img/logo.svg" in uris
            assert bytes32.fromhex(coins[1].to_json_dict()["nft_coin_id"][2:]) in [x.name() for x in sb.additions()]
        except AssertionError:
            if time_left < 1:
                raise
        await asyncio.sleep(0.5)
        time_left -= 0.5


@pytest.mark.parametrize(
    "trusted",
    [True, False],
)
@pytest.mark.asyncio
async def test_nft_wallet_rpc_update_metadata(two_wallet_nodes: Any, trusted: Any) -> None:
    from chia.types.blockchain_format.sized_bytes import bytes32
    from chia.wallet.nft_wallet.nft_info import NFT_HRP

    num_blocks = 3
    full_nodes, wallets = two_wallet_nodes
    full_node_api = full_nodes[0]
    full_node_server = full_node_api.server
    wallet_node_0, server_0 = wallets[0]
    wallet_node_1, server_1 = wallets[1]
    wallet_0 = wallet_node_0.wallet_state_manager.main_wallet
    wallet_1 = wallet_node_1.wallet_state_manager.main_wallet

    ph = await wallet_0.get_new_puzzlehash()
    _ = await wallet_1.get_new_puzzlehash()

    if trusted:
        wallet_node_0.config["trusted_peers"] = {
            full_node_api.full_node.server.node_id.hex(): full_node_api.full_node.server.node_id.hex()
        }
        wallet_node_1.config["trusted_peers"] = {
            full_node_api.full_node.server.node_id.hex(): full_node_api.full_node.server.node_id.hex()
        }
    else:
        wallet_node_0.config["trusted_peers"] = {}
        wallet_node_1.config["trusted_peers"] = {}

    for i in range(1, num_blocks):
        await full_node_api.farm_new_transaction_block(FarmNewBlockProtocol(ph))

    await server_0.start_client(PeerInfo("localhost", uint16(full_node_server._port)), None)
    await server_1.start_client(PeerInfo("localhost", uint16(full_node_server._port)), None)

    funds = sum(
        [calculate_pool_reward(uint32(i)) + calculate_base_farmer_reward(uint32(i)) for i in range(1, num_blocks - 1)]
    )

    await time_out_assert(10, wallet_0.get_unconfirmed_balance, funds)
    await time_out_assert(10, wallet_0.get_confirmed_balance, funds)

    api_0 = WalletRpcApi(wallet_node_0)
    await time_out_assert(10, wallet_node_0.wallet_state_manager.synced, True)
    await time_out_assert(10, wallet_node_1.wallet_state_manager.synced, True)
    nft_wallet_0 = await api_0.create_new_wallet(dict(wallet_type="nft_wallet", name="NFT WALLET 1"))
    assert isinstance(nft_wallet_0, dict)
    assert nft_wallet_0.get("success")
    nft_wallet_0_id = nft_wallet_0["wallet_id"]

    # mint NFT
    resp = await api_0.nft_mint_nft(
        {
            "wallet_id": nft_wallet_0_id,
            "artist_address": ph,
            "hash": "0xD4584AD463139FA8C0D9F68F4B59F185",
            "uris": ["https://www.chia.net/img/branding/chia-logo.svg"],
        }
    )

    assert resp.get("success")
    sb = resp["spend_bundle"]

    await time_out_assert_not_none(15, full_node_api.full_node.mempool_manager.get_spendbundle, sb.name())
    for i in range(1, num_blocks):
        await full_node_api.farm_new_transaction_block(FarmNewBlockProtocol(ph))
    time_left = 5.0
    coins_response = {}
    while time_left > 0:
        coins_response = await api_0.nft_get_nfts(dict(wallet_id=nft_wallet_0_id))
        if coins_response.get("nft_list"):
            break
        await asyncio.sleep(0.5)
        time_left -= 0.5
    assert coins_response["nft_list"], isinstance(coins_response, dict)
    assert coins_response.get("success")
    coins = coins_response["nft_list"]
    coin = coins[0].to_json_dict()
    assert coin["mint_height"] > 0
    assert coin["data_hash"] == "0xd4584ad463139fa8c0d9f68f4b59f185"
    assert coin["chain_info"] == disassemble(
        Program.to(
            [
                ("u", ["https://www.chia.net/img/branding/chia-logo.svg"]),
                ("h", hexstr_to_bytes("0xD4584AD463139FA8C0D9F68F4B59F185")),
                ("mu", []),
                ("mh", hexstr_to_bytes("00")),
                ("lu", []),
                ("lh", hexstr_to_bytes("00")),
                ("sn", uint64(1)),
                ("st", uint64(1)),
            ]
        )
    )
    # add another URI using a bech32m nft_coin_id
    await time_out_assert(15, wallet_0.get_pending_change_balance, 0)
    nft_coin_id = encode_puzzle_hash(bytes32.from_hexstr(coin["nft_coin_id"]), NFT_HRP)
    tr1 = await api_0.nft_add_uri(
        {"wallet_id": nft_wallet_0_id, "nft_coin_id": nft_coin_id, "uri": "http://metadata", "key": "mu"}
    )

    assert isinstance(tr1, dict)
    assert tr1.get("success")
    coins_response = await api_0.nft_get_nfts(dict(wallet_id=nft_wallet_0_id))
    assert coins_response["nft_list"][0].pending_transaction
    sb = tr1["spend_bundle"]
    await time_out_assert_not_none(15, full_node_api.full_node.mempool_manager.get_spendbundle, sb.name())
    for i in range(1, num_blocks):
        await full_node_api.farm_new_transaction_block(FarmNewBlockProtocol(ph))
    # check that new URI was added
    time_left = 5.0
    while time_left > 0:
        coins_response = await api_0.nft_get_nfts(dict(wallet_id=nft_wallet_0_id))
        try:
            assert isinstance(coins_response, dict)
            assert coins_response.get("success")
            coins = coins_response["nft_list"]
            assert len(coins) == 1
            coin = coins[0].to_json_dict()
            assert coin["mint_height"] > 0
            uris = coin["data_uris"]
            assert len(uris) == 1
            assert "https://www.chia.net/img/branding/chia-logo.svg" in uris
            assert len(coin["metadata_uris"]) == 1
            assert "http://metadata" == coin["metadata_uris"][0]
            assert len(coin["license_uris"]) == 0
        except AssertionError:
            if time_left < 1:
                raise
        await asyncio.sleep(0.5)
        time_left -= 0.5

    # add yet another URI, this time using a hex nft_coin_id
    await time_out_assert(15, wallet_0.get_pending_change_balance, 0)
    nft_coin_id = coin["nft_coin_id"]
    tr1 = await api_0.nft_add_uri(
        {
            "wallet_id": nft_wallet_0_id,
            "nft_coin_id": nft_coin_id,
            "uri": "http://data",
            "key": "u",
        }
    )

    assert isinstance(tr1, dict)
    assert tr1.get("success")
    sb = tr1["spend_bundle"]
    await time_out_assert_not_none(15, full_node_api.full_node.mempool_manager.get_spendbundle, sb.name())
    for i in range(1, num_blocks):
        await full_node_api.farm_new_transaction_block(FarmNewBlockProtocol(ph))
    time_left = 5.0
    while time_left > 0:
        coins_response = await api_0.nft_get_nfts(dict(wallet_id=nft_wallet_0_id))
        try:
            assert isinstance(coins_response, dict)
            assert coins_response.get("success")
            coins = coins_response["nft_list"]
            assert len(coins) == 1
            coin = coins[0].to_json_dict()
            assert coin["mint_height"] > 0
            uris = coin["data_uris"]
            assert len(uris) == 2
            assert len(coin["metadata_uris"]) == 1
            assert "http://data" == coin["data_uris"][0]
        except AssertionError:
            if time_left < 1:
                raise
        await asyncio.sleep(0.5)
        time_left -= 0.5


@pytest.mark.parametrize(
    "trusted",
    [True, False],
)
@pytest.mark.asyncio
async def test_nft_with_did_wallet_creation(two_wallet_nodes: Any, trusted: Any) -> None:
    num_blocks = 3
    full_nodes, wallets = two_wallet_nodes
    full_node_api: FullNodeSimulator = full_nodes[0]
    full_node_server = full_node_api.server
    wallet_node_0, server_0 = wallets[0]
    wallet_node_1, server_1 = wallets[1]
    wallet_0 = wallet_node_0.wallet_state_manager.main_wallet
    api_0 = WalletRpcApi(wallet_node_0)
    ph = await wallet_0.get_new_puzzlehash()

    if trusted:
        wallet_node_0.config["trusted_peers"] = {
            full_node_api.full_node.server.node_id.hex(): full_node_api.full_node.server.node_id.hex()
        }
        wallet_node_1.config["trusted_peers"] = {
            full_node_api.full_node.server.node_id.hex(): full_node_api.full_node.server.node_id.hex()
        }
    else:
        wallet_node_0.config["trusted_peers"] = {}
        wallet_node_1.config["trusted_peers"] = {}

    await server_0.start_client(PeerInfo("localhost", uint16(full_node_server._port)), None)
    await server_1.start_client(PeerInfo("localhost", uint16(full_node_server._port)), None)

    for _ in range(1, num_blocks):
        await full_node_api.farm_new_transaction_block(FarmNewBlockProtocol(ph))

    funds = sum(
        [calculate_pool_reward(uint32(i)) + calculate_base_farmer_reward(uint32(i)) for i in range(1, num_blocks - 1)]
    )

    await time_out_assert(10, wallet_0.get_unconfirmed_balance, funds)
    await time_out_assert(10, wallet_0.get_confirmed_balance, funds)
    did_wallet: DIDWallet = await DIDWallet.create_new_did_wallet(
        wallet_node_0.wallet_state_manager, wallet_0, uint64(1)
    )
    spend_bundle_list = await wallet_node_0.wallet_state_manager.tx_store.get_unconfirmed_for_wallet(wallet_0.id())

    spend_bundle = spend_bundle_list[0].spend_bundle
    await time_out_assert_not_none(5, full_node_api.full_node.mempool_manager.get_spendbundle, spend_bundle.name())

    for _ in range(1, num_blocks):
        await full_node_api.farm_new_transaction_block(FarmNewBlockProtocol(ph))
    await time_out_assert(15, wallet_0.get_pending_change_balance, 0)
    hex_did_id = did_wallet.get_my_DID()
    hmr_did_id = encode_puzzle_hash(bytes32.from_hexstr(hex_did_id), DID_HRP)

    res = await api_0.create_new_wallet(dict(wallet_type="nft_wallet", name="NFT WALLET 1", did_id=hmr_did_id))
    assert isinstance(res, dict)
    assert res.get("success")
    nft_wallet_0_id = res["wallet_id"]

    # this shouldn't work
    res = await api_0.create_new_wallet(dict(wallet_type="nft_wallet", name="NFT WALLET 1", did_id=hmr_did_id))
    assert isinstance(res, dict)
    assert res.get("success")
    assert res["wallet_id"] == nft_wallet_0_id
    # now create NFT wallet with P2 standard puzzle for inner puzzle
    res = await api_0.create_new_wallet(dict(wallet_type="nft_wallet", name="NFT WALLET 0"))
    assert isinstance(res, dict)
    assert res.get("success")
    nft_wallet_p2_puzzle = res["wallet_id"]
    assert nft_wallet_p2_puzzle != nft_wallet_0_id

    res = await api_0.nft_get_by_did({"did_id": hmr_did_id})
    assert nft_wallet_0_id == res["wallet_id"]
    await time_out_assert(10, wallet_0.get_unconfirmed_balance, 5999999999999)
    await time_out_assert(10, wallet_0.get_confirmed_balance, 5999999999999)

    res = await api_0.nft_get_wallets_with_dids({})
    assert res.get("success")
    assert res.get("nft_wallets") == [
        {"wallet_id": nft_wallet_0_id, "did_id": hmr_did_id, "did_wallet_id": did_wallet.id()}
    ]

    res = await api_0.nft_get_wallet_did({"wallet_id": nft_wallet_0_id})
    assert res.get("success")
    assert res.get("did_id") == hmr_did_id

    # Create a NFT with DID
    nft_ph: bytes32 = await wallet_0.get_new_puzzlehash()
    resp = await api_0.nft_mint_nft(
        {
            "wallet_id": nft_wallet_0_id,
            "hash": "0xD4584AD463139FA8C0D9F68F4B59F185",
            "uris": ["https://www.chia.net/img/branding/chia-logo.svg"],
            "target_address": encode_puzzle_hash(nft_ph, "txch"),
        }
    )
    assert resp.get("success")
    sb = resp["spend_bundle"]
    # ensure hints are generated correctly
    memos = compute_memos(sb)
    assert memos
    puzhashes = []
    for x in memos.values():
        puzhashes.extend(list(x))
    assert len(puzhashes) > 0
    matched = 0
    for puzhash in puzhashes:
        if puzhash.hex() == nft_ph.hex():
            matched += 1
    assert matched > 0

    await time_out_assert_not_none(5, full_node_api.full_node.mempool_manager.get_spendbundle, sb.name())

    for i in range(1, num_blocks):
        await full_node_api.farm_new_transaction_block(FarmNewBlockProtocol(ph))

    await time_out_assert(10, wallet_0.get_unconfirmed_balance, 7999999999999 - 1)
    await time_out_assert(10, wallet_0.get_confirmed_balance, 7999999999999 - 1)
    # Create a NFT without DID, this will go the unassigned NFT wallet
    resp = await api_0.nft_mint_nft(
        {
            "wallet_id": nft_wallet_0_id,
            "did_id": "",
            "hash": "0xD4584AD463139FA8C0D9F68F4B59F181",
            "uris": ["https://url1"],
        }
    )
    assert resp.get("success")
    sb = resp["spend_bundle"]

    # ensure hints are generated
    assert compute_memos(sb)
    await time_out_assert_not_none(5, full_node_api.full_node.mempool_manager.get_spendbundle, sb.name())

    for i in range(1, num_blocks):
        await full_node_api.farm_new_transaction_block(FarmNewBlockProtocol(ph))
    await time_out_assert(10, wallet_0.get_unconfirmed_balance, 13999999999998 - 1)
    await time_out_assert(10, wallet_0.get_confirmed_balance, 13999999999998 - 1)
    # Check DID NFT
    time_left = 5.0
    coins_response = {}
    while time_left > 0:
        coins_response = await api_0.nft_get_nfts(dict(wallet_id=nft_wallet_0_id))
        if coins_response.get("nft_list"):
            break
        await asyncio.sleep(0.5)
        time_left -= 0.5
    assert coins_response["nft_list"], isinstance(coins_response, dict)
    assert coins_response.get("success")
    coins = coins_response["nft_list"]
    assert len(coins) == 1
    did_nft = coins[0].to_json_dict()
    assert did_nft["mint_height"] > 0
    assert did_nft["supports_did"]
    assert did_nft["data_uris"][0] == "https://www.chia.net/img/branding/chia-logo.svg"
    assert did_nft["data_hash"] == "0xD4584AD463139FA8C0D9F68F4B59F185".lower()
    assert did_nft["owner_did"][2:] == hex_did_id
    # Check unassigned NFT
    nft_wallets = await wallet_node_0.wallet_state_manager.get_all_wallet_info_entries(WalletType.NFT)
    assert len(nft_wallets) == 2
    coins_response = await api_0.nft_get_nfts(dict(wallet_id=nft_wallet_p2_puzzle))
    assert coins_response["nft_list"], isinstance(coins_response, dict)
    assert coins_response.get("success")
    coins = coins_response["nft_list"]
    assert len(coins) == 1
    non_did_nft = coins[0].to_json_dict()
    assert non_did_nft["mint_height"] > 0
    assert non_did_nft["supports_did"]
    assert non_did_nft["data_uris"][0] == "https://url1"
    assert non_did_nft["data_hash"] == "0xD4584AD463139FA8C0D9F68F4B59F181".lower()
    assert non_did_nft["owner_did"] is None


@pytest.mark.parametrize(
    "trusted",
    [True, False],
)
@pytest.mark.asyncio
async def test_nft_rpc_mint(two_wallet_nodes: Any, trusted: Any) -> None:
    from chia.wallet.did_wallet.did_info import DID_HRP

    num_blocks = 3
    full_nodes, wallets = two_wallet_nodes
    full_node_api: FullNodeSimulator = full_nodes[0]
    full_node_server = full_node_api.server
    wallet_node_0, server_0 = wallets[0]
    wallet_node_1, server_1 = wallets[1]
    wallet_0 = wallet_node_0.wallet_state_manager.main_wallet
    wallet_1 = wallet_node_1.wallet_state_manager.main_wallet
    api_0 = WalletRpcApi(wallet_node_0)
    ph = await wallet_0.get_new_puzzlehash()
    ph1 = await wallet_1.get_new_puzzlehash()

    if trusted:
        wallet_node_0.config["trusted_peers"] = {
            full_node_api.full_node.server.node_id.hex(): full_node_api.full_node.server.node_id.hex()
        }
        wallet_node_1.config["trusted_peers"] = {
            full_node_api.full_node.server.node_id.hex(): full_node_api.full_node.server.node_id.hex()
        }
    else:
        wallet_node_0.config["trusted_peers"] = {}
        wallet_node_1.config["trusted_peers"] = {}

    await server_0.start_client(PeerInfo("localhost", uint16(full_node_server._port)), None)
    await server_1.start_client(PeerInfo("localhost", uint16(full_node_server._port)), None)

    for _ in range(1, num_blocks):
        await full_node_api.farm_new_transaction_block(FarmNewBlockProtocol(ph))

    funds = sum(
        [calculate_pool_reward(uint32(i)) + calculate_base_farmer_reward(uint32(i)) for i in range(1, num_blocks - 1)]
    )

    await time_out_assert(10, wallet_0.get_unconfirmed_balance, funds)
    await time_out_assert(10, wallet_0.get_confirmed_balance, funds)
    did_wallet: DIDWallet = await DIDWallet.create_new_did_wallet(
        wallet_node_0.wallet_state_manager, wallet_0, uint64(1)
    )
    spend_bundle_list = await wallet_node_0.wallet_state_manager.tx_store.get_unconfirmed_for_wallet(wallet_0.id())

    spend_bundle = spend_bundle_list[0].spend_bundle
    await time_out_assert_not_none(5, full_node_api.full_node.mempool_manager.get_spendbundle, spend_bundle.name())

    for _ in range(1, num_blocks):
        await full_node_api.farm_new_transaction_block(FarmNewBlockProtocol(ph))
    await time_out_assert(15, wallet_0.get_pending_change_balance, 0)
    did_id = encode_puzzle_hash(bytes32.from_hexstr(did_wallet.get_my_DID()), DID_HRP)

    res = await api_0.create_new_wallet(dict(wallet_type="nft_wallet", name="NFT WALLET 1", did_id=did_id))
    assert isinstance(res, dict)
    assert res.get("success")
    nft_wallet_0_id = res["wallet_id"]

    await time_out_assert(10, wallet_0.get_unconfirmed_balance, 5999999999999)
    await time_out_assert(10, wallet_0.get_confirmed_balance, 5999999999999)
    # Create a NFT with DID
    royalty_address = ph1
    data_hash_param = "0xD4584AD463139FA8C0D9F68F4B59F185"
    license_uris = ["http://mylicenseuri"]
    license_hash = "0xcafef00d"
    meta_uris = ["http://metauri"]
    meta_hash = "0xdeadbeef"
    royalty_percentage = 200
    sn = 10
    st = 100
    resp = await api_0.nft_mint_nft(
        {
            "wallet_id": nft_wallet_0_id,
            "hash": data_hash_param,
            "uris": ["https://www.chia.net/img/branding/chia-logo.svg"],
            "license_uris": license_uris,
            "license_hash": license_hash,
            "meta_hash": meta_hash,
            "series_number": sn,
            "series_total": st,
            "meta_uris": meta_uris,
            "royalty_address": royalty_address,
            "target_address": ph,
            "royalty_percentage": royalty_percentage,
        }
    )
    assert resp.get("success")
    sb = resp["spend_bundle"]

    # ensure hints are generated
    assert compute_memos(sb)
    await time_out_assert_not_none(5, full_node_api.full_node.mempool_manager.get_spendbundle, sb.name())

    for i in range(1, num_blocks):
        await full_node_api.farm_new_transaction_block(FarmNewBlockProtocol(ph))
    await time_out_assert(10, wallet_0.get_unconfirmed_balance, 9999999999998)
    await time_out_assert(10, wallet_0.get_confirmed_balance, 9999999999998)
    time_left = 5.0
    coins_response = {}
    while time_left > 0:
        coins_response = await api_0.nft_get_nfts(dict(wallet_id=nft_wallet_0_id))
        if coins_response.get("nft_list"):
            break
        await asyncio.sleep(0.5)
        time_left -= 0.5
    assert coins_response["nft_list"], isinstance(coins_response, dict)
    assert coins_response.get("success")
    coins = coins_response["nft_list"]
    assert len(coins) == 1
    did_nft = coins[0]
    assert did_nft.royalty_puzzle_hash == royalty_address
    assert did_nft.data_hash == bytes.fromhex(data_hash_param[2:])
    assert did_nft.metadata_hash == bytes.fromhex(meta_hash[2:])
    assert did_nft.metadata_uris == meta_uris
    assert did_nft.license_uris == license_uris
    assert did_nft.license_hash == bytes.fromhex(license_hash[2:])
    assert did_nft.series_total == st
    assert did_nft.series_number == sn
    assert did_nft.royalty_percentage == royalty_percentage


@pytest.mark.parametrize(
    "trusted",
    [True, False],
)
@pytest.mark.asyncio
async def test_nft_transfer_nft_with_did(two_wallet_nodes: Any, trusted: Any) -> None:
    num_blocks = 5
    full_nodes, wallets = two_wallet_nodes
    full_node_api: FullNodeSimulator = full_nodes[0]
    full_node_server = full_node_api.server
    wallet_node_0, server_0 = wallets[0]
    wallet_node_1, server_1 = wallets[1]
    wallet_0 = wallet_node_0.wallet_state_manager.main_wallet
    wallet_1 = wallet_node_1.wallet_state_manager.main_wallet
    api_0 = WalletRpcApi(wallet_node_0)
    ph = await wallet_0.get_new_puzzlehash()
    ph1 = await wallet_1.get_new_puzzlehash()

    if trusted:
        wallet_node_0.config["trusted_peers"] = {
            full_node_api.full_node.server.node_id.hex(): full_node_api.full_node.server.node_id.hex()
        }
        wallet_node_1.config["trusted_peers"] = {
            full_node_api.full_node.server.node_id.hex(): full_node_api.full_node.server.node_id.hex()
        }
    else:
        wallet_node_0.config["trusted_peers"] = {}
        wallet_node_1.config["trusted_peers"] = {}

    await server_0.start_client(PeerInfo("localhost", uint16(full_node_server._port)), None)
    await server_1.start_client(PeerInfo("localhost", uint16(full_node_server._port)), None)

    for _ in range(1, num_blocks):
        await full_node_api.farm_new_transaction_block(FarmNewBlockProtocol(ph))

    funds = sum(
        [calculate_pool_reward(uint32(i)) + calculate_base_farmer_reward(uint32(i)) for i in range(1, num_blocks - 1)]
    )

    await time_out_assert(10, wallet_0.get_unconfirmed_balance, funds)
    await time_out_assert(10, wallet_0.get_confirmed_balance, funds)
    did_wallet: DIDWallet = await DIDWallet.create_new_did_wallet(
        wallet_node_0.wallet_state_manager, wallet_0, uint64(1)
    )
    spend_bundle_list = await wallet_node_0.wallet_state_manager.tx_store.get_unconfirmed_for_wallet(wallet_0.id())

    spend_bundle = spend_bundle_list[0].spend_bundle
    await time_out_assert_not_none(5, full_node_api.full_node.mempool_manager.get_spendbundle, spend_bundle.name())

    for _ in range(1, num_blocks):
        await full_node_api.farm_new_transaction_block(FarmNewBlockProtocol(ph))
    await time_out_assert(15, wallet_0.get_pending_change_balance, 0)
    hex_did_id = did_wallet.get_my_DID()
    hmr_did_id = encode_puzzle_hash(bytes32.from_hexstr(hex_did_id), DID_HRP)

<<<<<<< HEAD
    res = await api_0.create_new_wallet(
        dict(
            wallet_type="nft_wallet",
            name="NFT WALLET 1",
            did_id=encode_puzzle_hash(bytes32.from_hexstr(hex_did_id), DID_HRP),
        )
    )
=======
    res = await api_0.create_new_wallet(dict(wallet_type="nft_wallet", name="NFT WALLET 1", did_id=hmr_did_id))
>>>>>>> 06ee0f02
    assert isinstance(res, dict)
    assert res.get("success")
    nft_wallet_0_id = res["wallet_id"]

    await time_out_assert(5, did_wallet.get_confirmed_balance, 1)

    # Create a NFT with DID
    resp = await api_0.nft_mint_nft(
        {
            "wallet_id": nft_wallet_0_id,
            "hash": "0xD4584AD463139FA8C0D9F68F4B59F185",
            "uris": ["https://www.chia.net/img/branding/chia-logo.svg"],
        }
    )
    assert resp.get("success")
    sb = resp["spend_bundle"]

    # ensure hints are generated
    assert compute_memos(sb)
    await time_out_assert_not_none(5, full_node_api.full_node.mempool_manager.get_spendbundle, sb.name())

    for i in range(1, num_blocks):
        await full_node_api.farm_new_transaction_block(FarmNewBlockProtocol(ph))

    # Check DID NFT
    time_left = 5.0
    coins_response = {}
    while time_left > 0:
        coins_response = await api_0.nft_get_nfts(dict(wallet_id=nft_wallet_0_id))
        if coins_response.get("nft_list"):
            break
        await asyncio.sleep(0.5)
        time_left -= 0.5
    assert coins_response["nft_list"], isinstance(coins_response, dict)
    assert coins_response.get("success")
    coins = coins_response["nft_list"]
    assert len(coins) == 1

    try:
        wallet_1.wallet_state_manager.wallets[2]
        raise AssertionError("NFT wallet shouldn't exist yet")
    except KeyError:
        # there shouldn't be a nft wallet yet
        pass
    resp = await api_0.nft_transfer_nft(
        dict(
            wallet_id=nft_wallet_0_id,
            target_address=encode_puzzle_hash(ph1, "xch"),
            nft_coin_id=coins[0].nft_coin_id.hex(),
        )
    )
    assert resp.get("success")
    sb = resp["spend_bundle"]
    assert compute_memos(sb)
    await time_out_assert_not_none(5, full_node_api.full_node.mempool_manager.get_spendbundle, sb.name())

    for i in range(1, num_blocks):
        await full_node_api.farm_new_transaction_block(FarmNewBlockProtocol(ph1))
    time_left = 5.0
    while time_left > 0:
        coins_response = await api_0.nft_get_nfts(dict(wallet_id=nft_wallet_0_id))
        if len(coins_response["nft_list"]) == 0:
            break
        await asyncio.sleep(0.5)
        time_left -= 0.5
    else:
        raise AssertionError("NFT not transferred")

    nft_wallet_1 = wallet_1.wallet_state_manager.wallets[2]
    await time_out_assert(15, len, 1, nft_wallet_1.nft_wallet_info.my_nft_coins)


@pytest.mark.parametrize(
    "trusted",
    [True, False],
)
@pytest.mark.asyncio
async def test_update_metadata_for_nft_did(two_wallet_nodes: Any, trusted: Any) -> None:
    num_blocks = 5
    full_nodes, wallets = two_wallet_nodes
    full_node_api: FullNodeSimulator = full_nodes[0]
    full_node_server = full_node_api.server
    wallet_node_0, server_0 = wallets[0]
    wallet_node_1, server_1 = wallets[1]
    wallet_0 = wallet_node_0.wallet_state_manager.main_wallet
    api_0 = WalletRpcApi(wallet_node_0)
    ph = await wallet_0.get_new_puzzlehash()

    if trusted:
        wallet_node_0.config["trusted_peers"] = {
            full_node_api.full_node.server.node_id.hex(): full_node_api.full_node.server.node_id.hex()
        }
        wallet_node_1.config["trusted_peers"] = {
            full_node_api.full_node.server.node_id.hex(): full_node_api.full_node.server.node_id.hex()
        }
    else:
        wallet_node_0.config["trusted_peers"] = {}
        wallet_node_1.config["trusted_peers"] = {}

    await server_0.start_client(PeerInfo("localhost", uint16(full_node_server._port)), None)
    await server_1.start_client(PeerInfo("localhost", uint16(full_node_server._port)), None)

    for _ in range(1, num_blocks):
        await full_node_api.farm_new_transaction_block(FarmNewBlockProtocol(ph))

    funds = sum(
        [calculate_pool_reward(uint32(i)) + calculate_base_farmer_reward(uint32(i)) for i in range(1, num_blocks - 1)]
    )

    await time_out_assert(10, wallet_0.get_unconfirmed_balance, funds)
    await time_out_assert(10, wallet_0.get_confirmed_balance, funds)
    did_wallet: DIDWallet = await DIDWallet.create_new_did_wallet(
        wallet_node_0.wallet_state_manager, wallet_0, uint64(1)
    )
    spend_bundle_list = await wallet_node_0.wallet_state_manager.tx_store.get_unconfirmed_for_wallet(wallet_0.id())

    spend_bundle = spend_bundle_list[0].spend_bundle
    await time_out_assert_not_none(5, full_node_api.full_node.mempool_manager.get_spendbundle, spend_bundle.name())

    for _ in range(1, num_blocks):
        await full_node_api.farm_new_transaction_block(FarmNewBlockProtocol(ph))
    await time_out_assert(15, wallet_0.get_pending_change_balance, 0)
    hex_did_id = did_wallet.get_my_DID()
    hmr_did_id = encode_puzzle_hash(bytes32.from_hexstr(hex_did_id), DID_HRP)

<<<<<<< HEAD
    res = await api_0.create_new_wallet(
        dict(
            wallet_type="nft_wallet",
            name="NFT WALLET 1",
            did_id=encode_puzzle_hash(bytes32.from_hexstr(hex_did_id), DID_HRP),
        )
    )
=======
    res = await api_0.create_new_wallet(dict(wallet_type="nft_wallet", name="NFT WALLET 1", did_id=hmr_did_id))
>>>>>>> 06ee0f02
    assert isinstance(res, dict)
    assert res.get("success")
    nft_wallet_0_id = res["wallet_id"]

    await time_out_assert(5, did_wallet.get_confirmed_balance, 1)

    # Create a NFT with DID
    resp = await api_0.nft_mint_nft(
        {
            "wallet_id": nft_wallet_0_id,
            "hash": "0xD4584AD463139FA8C0D9F68F4B59F185",
            "uris": ["https://www.chia.net/img/branding/chia-logo.svg"],
            "mu": ["https://www.chia.net/img/branding/chia-logo.svg"],
        }
    )
    assert resp.get("success")
    sb = resp["spend_bundle"]

    # ensure hints are generated
    assert compute_memos(sb)
    await time_out_assert_not_none(5, full_node_api.full_node.mempool_manager.get_spendbundle, sb.name())

    for i in range(1, num_blocks):
        await full_node_api.farm_new_transaction_block(FarmNewBlockProtocol(ph))

    # Check DID NFT
    time_left = 5.0
    coins_response = {}
    while time_left > 0:
        coins_response = await api_0.nft_get_nfts(dict(wallet_id=nft_wallet_0_id))
        if coins_response.get("nft_list"):
            break
        await asyncio.sleep(0.5)
        time_left -= 0.5
    assert coins_response["nft_list"], isinstance(coins_response, dict)
    assert coins_response.get("success")
    coins = coins_response["nft_list"]
    assert len(coins) == 1

    nft_coin_id = coins[0].nft_coin_id
    # add another URI
    tr1 = await api_0.nft_add_uri(
        {"wallet_id": nft_wallet_0_id, "nft_coin_id": nft_coin_id.hex(), "uri": "http://metadata", "key": "mu"}
    )

    assert isinstance(tr1, dict)
    assert tr1.get("success")
    coins_response = await api_0.nft_get_nfts(dict(wallet_id=nft_wallet_0_id))
    assert coins_response["nft_list"][0].pending_transaction
    sb = tr1["spend_bundle"]
    await time_out_assert_not_none(15, full_node_api.full_node.mempool_manager.get_spendbundle, sb.name())
    for i in range(1, num_blocks):
        await full_node_api.farm_new_transaction_block(FarmNewBlockProtocol(ph))
    # check that new URI was added
    time_left = 5.0
    while time_left > 0:
        coins_response = await api_0.nft_get_nfts(dict(wallet_id=nft_wallet_0_id))
        try:
            assert isinstance(coins_response, dict)
            assert coins_response.get("success")
            coins = coins_response["nft_list"]
            assert len(coins) == 1
            coin = coins[0].to_json_dict()
            assert coin["mint_height"] > 0
            uris = coin["data_uris"]
            assert len(uris) == 1
            assert "https://www.chia.net/img/branding/chia-logo.svg" in uris
            assert len(coin["metadata_uris"]) == 1
            assert "http://metadata" == coin["metadata_uris"][0]
            assert len(coin["license_uris"]) == 0
        except AssertionError:
            if time_left < 1:
                raise
        await asyncio.sleep(0.5)
        time_left -= 0.5<|MERGE_RESOLUTION|>--- conflicted
+++ resolved
@@ -891,17 +891,7 @@
     hex_did_id = did_wallet.get_my_DID()
     hmr_did_id = encode_puzzle_hash(bytes32.from_hexstr(hex_did_id), DID_HRP)
 
-<<<<<<< HEAD
-    res = await api_0.create_new_wallet(
-        dict(
-            wallet_type="nft_wallet",
-            name="NFT WALLET 1",
-            did_id=encode_puzzle_hash(bytes32.from_hexstr(hex_did_id), DID_HRP),
-        )
-    )
-=======
     res = await api_0.create_new_wallet(dict(wallet_type="nft_wallet", name="NFT WALLET 1", did_id=hmr_did_id))
->>>>>>> 06ee0f02
     assert isinstance(res, dict)
     assert res.get("success")
     nft_wallet_0_id = res["wallet_id"]
@@ -1027,17 +1017,7 @@
     hex_did_id = did_wallet.get_my_DID()
     hmr_did_id = encode_puzzle_hash(bytes32.from_hexstr(hex_did_id), DID_HRP)
 
-<<<<<<< HEAD
-    res = await api_0.create_new_wallet(
-        dict(
-            wallet_type="nft_wallet",
-            name="NFT WALLET 1",
-            did_id=encode_puzzle_hash(bytes32.from_hexstr(hex_did_id), DID_HRP),
-        )
-    )
-=======
     res = await api_0.create_new_wallet(dict(wallet_type="nft_wallet", name="NFT WALLET 1", did_id=hmr_did_id))
->>>>>>> 06ee0f02
     assert isinstance(res, dict)
     assert res.get("success")
     nft_wallet_0_id = res["wallet_id"]
