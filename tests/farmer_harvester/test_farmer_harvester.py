--- conflicted
+++ resolved
@@ -120,15 +120,6 @@
 
 
 @pytest.mark.asyncio
-<<<<<<< HEAD
-async def test_harvester_has_no_server(
-    farmer_one_harvester: Tuple[List[Service[Farmer, FarmerAPI]], Service[Harvester, HarvesterAPI], BlockTools],
-) -> None:
-    harvesters, _, bt = farmer_one_harvester
-    harvester_server = harvesters[0]._server
-
-    assert harvester_server.webserver is None
-=======
 async def test_farmer_respond_signatures(
     caplog: pytest.LogCaptureFixture, harvester_farmer_environment: HarvesterFarmerEnvironment
 ) -> None:
@@ -159,4 +150,13 @@
     # We fail the sps record check
     expected_error = f"Do not have challenge hash {challenge_hash}"
     assert expected_error in caplog.text
->>>>>>> fcde4bd6
+
+
+@pytest.mark.asyncio
+async def test_harvester_has_no_server(
+    farmer_one_harvester: Tuple[List[Service[Farmer, FarmerAPI]], Service[Harvester, HarvesterAPI], BlockTools],
+) -> None:
+    harvesters, _, bt = farmer_one_harvester
+    harvester_server = harvesters[0]._server
+
+    assert harvester_server.webserver is None