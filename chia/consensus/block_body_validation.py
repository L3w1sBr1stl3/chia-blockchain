--- conflicted
+++ resolved
@@ -241,24 +241,13 @@
         return root_error, None
 
     # 12. The additions and removals must result in the correct filter
-<<<<<<< HEAD
-    tx_for_bip158: List[bytes32] = [
+    tx_for_bip158: List[bytearray] = [
         *(coin.puzzle_hash for coin in additions),
         *(coin.puzzle_hash for coin in coinbase_additions),
         *(removal for removal in removals),
     ]
 
     bip158: PyBIP158 = PyBIP158(tx_for_bip158)
-=======
-    byte_array_tx: List[bytearray] = []
-
-    for coin in additions + coinbase_additions:
-        byte_array_tx.append(bytearray(coin.puzzle_hash))
-    for coin_name in removals:
-        byte_array_tx.append(bytearray(coin_name))
-
-    bip158: PyBIP158 = PyBIP158(byte_array_tx)
->>>>>>> 0d5251c3
     encoded_filter = bytes(bip158.GetEncoded())
     filter_hash = std_hash(encoded_filter)
 
