--- conflicted
+++ resolved
@@ -3,13 +3,9 @@
 import asyncio
 import itertools
 import time
-<<<<<<< HEAD
-from typing import Collection, Dict, Iterator, List, Optional, Set, Union
+from typing import Any, Collection, Dict, Iterator, List, Optional, Set, Tuple, Union
 
 import anyio
-=======
-from typing import Any, Collection, Dict, Iterator, List, Optional, Set, Tuple
->>>>>>> 440b70a1
 
 from chia.consensus.block_record import BlockRecord
 from chia.consensus.block_rewards import calculate_base_farmer_reward, calculate_pool_reward
@@ -17,69 +13,19 @@
 from chia.full_node.full_node import FullNode
 from chia.full_node.full_node_api import FullNodeAPI
 from chia.protocols.full_node_protocol import RespondBlock
-<<<<<<< HEAD
-from chia.simulator.simulator_protocol import FarmNewBlockProtocol, ReorgProtocol
-=======
 from chia.rpc.rpc_server import default_get_connections
 from chia.server.outbound_message import NodeType
 from chia.simulator.block_tools import BlockTools
 from chia.simulator.simulator_protocol import FarmNewBlockProtocol, GetAllCoinsProtocol, ReorgProtocol
->>>>>>> 440b70a1
 from chia.types.blockchain_format.coin import Coin
 from chia.types.blockchain_format.sized_bytes import bytes32
 from chia.types.coin_record import CoinRecord
 from chia.types.full_block import FullBlock
 from chia.util.config import lock_and_load_config, save_config
-<<<<<<< HEAD
-from chia.util.ints import uint8, uint32, uint64
-from chia.wallet.transaction_record import TransactionRecord
-from chia.wallet.util.wallet_types import AmountWithPuzzlehash
-from chia.wallet.wallet import Wallet
-from tests.block_tools import BlockTools
-=======
 from chia.util.ints import uint8, uint32, uint64, uint128
 from chia.wallet.transaction_record import TransactionRecord
 from chia.wallet.util.wallet_types import AmountWithPuzzlehash
 from chia.wallet.wallet import Wallet
-
-
-def backoff_times(
-    initial: float = 0.001,
-    final: float = 0.100,
-    time_to_final: float = 0.5,
-    clock=time.monotonic,
-) -> Iterator[float]:
-    # initially implemented as a simple linear backoff
-
-    start = clock()
-    delta = 0
-
-    result_range = final - initial
-
-    while True:
-        yield min(final, initial + ((delta / time_to_final) * result_range))
-        delta = clock() - start
-
-
-async def wait_for_coins_in_wallet(coins: Set[Coin], wallet: Wallet):
-    """Wait until all of the specified coins are simultaneously reported as spendable
-    in by the wallet.
-
-    Arguments:
-        coins: The coins expected to be received.
-        wallet: The wallet expected to receive the coins.
-    """
-    while True:
-        spendable_wallet_coin_records = await wallet.wallet_state_manager.get_spendable_coins_for_wallet(
-            wallet_id=wallet.id()
-        )
-        spendable_wallet_coins = {record.coin for record in spendable_wallet_coin_records}
-
-        if coins.issubset(spendable_wallet_coins):
-            return
-
-        await asyncio.sleep(0.050)
->>>>>>> 440b70a1
 
 
 class _Default:
@@ -351,7 +297,6 @@
         for block in more_blocks:
             await self.full_node.respond_block(RespondBlock(block))
 
-<<<<<<< HEAD
     async def farm_blocks_to_puzzlehash(
         self,
         count: int,
@@ -359,9 +304,6 @@
         guarantee_transaction_blocks: bool = False,
         timeout: Union[None, _Default, float] = default,
     ) -> int:
-=======
-    async def process_blocks(self, count: int, farm_to: bytes32 = bytes32([0] * 32)) -> int:
->>>>>>> 440b70a1
         """Process the requested number of blocks including farming to the passed puzzle
         hash. Note that the rewards for the last block will not have been processed.
         Consider `.farm_blocks()` or `.farm_rewards()` if the goal is to receive XCH at
@@ -374,7 +316,6 @@
         Returns:
             The total number of reward mojos for the processed blocks.
         """
-<<<<<<< HEAD
         if isinstance(timeout, _Default):
             timeout = count * timeout_per_block
             timeout += 1
@@ -403,32 +344,6 @@
         wallet: Wallet,
         timeout: Union[None, _Default, float] = default,
     ) -> int:
-=======
-        rewards = 0
-        height = uint32(0)
-
-        if count == 0:
-            return rewards
-
-        for _ in range(count):
-            block: FullBlock = await self.farm_new_transaction_block(FarmNewBlockProtocol(farm_to))
-            height = uint32(block.height)
-            rewards += calculate_pool_reward(height) + calculate_base_farmer_reward(height)
-
-        while True:
-            peak_height = self.full_node.blockchain.get_peak_height()
-            if peak_height is None:
-                raise RuntimeError("Peak height still None after processing at least one block")
-
-            if peak_height >= height:
-                break
-
-            await asyncio.sleep(0.050)
-
-        return rewards
-
-    async def farm_blocks(self, count: int, wallet: Wallet) -> int:
->>>>>>> 440b70a1
         """Farm the requested number of blocks to the passed wallet. This will
         process additional blocks as needed to process the reward transactions
         and also wait for the rewards to be present in the wallet.
@@ -440,7 +355,6 @@
         Returns:
             The total number of reward mojos farmed to the requested address.
         """
-<<<<<<< HEAD
         if isinstance(timeout, _Default):
             timeout = (count + 1) * timeout_per_block
             timeout += 5
@@ -495,26 +409,6 @@
         wallet: Wallet,
         timeout: Union[None, _Default, float] = default,
     ) -> int:
-=======
-        if count == 0:
-            return 0
-
-        rewards = await self.process_blocks(count=count, farm_to=await wallet.get_new_puzzlehash())
-        await self.process_blocks(count=1)
-
-        peak_height = self.full_node.blockchain.get_peak_height()
-        if peak_height is None:
-            raise RuntimeError("Peak height still None after processing at least one block")
-
-        coin_records = await self.full_node.coin_store.get_coins_added_at_height(height=peak_height)
-        block_reward_coins = {record.coin for record in coin_records}
-
-        await wait_for_coins_in_wallet(coins=block_reward_coins, wallet=wallet)
-
-        return rewards
-
-    async def farm_rewards(self, amount: int, wallet: Wallet) -> int:
->>>>>>> 440b70a1
         """Farm at least the requested amount of mojos to the passed wallet. Extra
         mojos will be received based on the block rewards at the present block height.
         The rewards will be present in the wall before returning.
@@ -531,11 +425,7 @@
         if amount == 0:
             return rewards
 
-<<<<<<< HEAD
         height_before: Optional[uint32] = self.full_node.blockchain.get_peak_height()
-=======
-        height_before = self.full_node.blockchain.get_peak_height()
->>>>>>> 440b70a1
         if height_before is None:
             height_before = uint32(0)
 
@@ -544,7 +434,6 @@
             rewards += calculate_pool_reward(height) + calculate_base_farmer_reward(height)
 
             if rewards >= amount:
-<<<<<<< HEAD
                 break
         else:
             raise Exception("internal error")
@@ -561,21 +450,12 @@
         records: Collection[TransactionRecord],
         timeout: Union[None, float] = 5,
     ) -> None:
-=======
-                await self.farm_blocks(count=count, wallet=wallet)
-                return rewards
-
-        raise Exception("internal error")
-
-    async def wait_transaction_records_entered_mempool(self, records: Collection[TransactionRecord]) -> None:
->>>>>>> 440b70a1
         """Wait until the transaction records have entered the mempool.  Transaction
         records with no spend bundle are ignored.
 
         Arguments:
             records: The transaction records to wait for.
         """
-<<<<<<< HEAD
         with anyio.fail_after(delay=timeout):
             ids_to_check: Set[bytes32] = set()
             for record in records:
@@ -602,36 +482,12 @@
         records: Collection[TransactionRecord],
         timeout: Union[None, float] = (2 * timeout_per_block) + 5,
     ) -> None:
-=======
-        ids_to_check: Set[bytes32] = set()
-        for record in records:
-            if record.spend_bundle is None:
-                continue
-
-            ids_to_check.add(record.spend_bundle.name())
-
-        while True:
-            found = set()
-            for spend_bundle_name in ids_to_check:
-                tx = self.full_node.mempool_manager.get_spendbundle(spend_bundle_name)
-                if tx is not None:
-                    found.add(spend_bundle_name)
-            ids_to_check = ids_to_check.difference(found)
-
-            if len(ids_to_check) == 0:
-                return
-
-            await asyncio.sleep(0.050)
-
-    async def process_transaction_records(self, records: Collection[TransactionRecord]) -> None:
->>>>>>> 440b70a1
         """Process the specified transaction records and wait until they have been
         included in a block.
 
         Arguments:
             records: The transaction records to process.
         """
-<<<<<<< HEAD
         with anyio.fail_after(delay=timeout):
             coins_to_wait_for: Set[Coin] = set()
             for record in records:
@@ -664,38 +520,6 @@
         wallet: Wallet,
         per_transaction_record_group: int = 50,
         timeout: Union[None, float] = 15,
-=======
-        coins_to_wait_for: Set[Coin] = set()
-        for record in records:
-            if record.spend_bundle is None:
-                continue
-
-            coins_to_wait_for.update(record.spend_bundle.additions())
-
-        coin_store = self.full_node.coin_store
-
-        await self.wait_transaction_records_entered_mempool(records=records)
-
-        while True:
-            await self.process_blocks(count=1)
-
-            found: Set[Coin] = set()
-            for coin in coins_to_wait_for:
-                # TODO: is this the proper check?
-                if await coin_store.get_coin_record(coin.name()) is not None:
-                    found.add(coin)
-
-            coins_to_wait_for = coins_to_wait_for.difference(found)
-
-            if len(coins_to_wait_for) == 0:
-                return
-
-    async def create_coins_with_amounts(
-        self,
-        amounts: List[int],
-        wallet: Wallet,
-        per_transaction_record_group: int = 50,
->>>>>>> 440b70a1
     ) -> Set[Coin]:
         """Create coins with the requested amount.  This is useful when you need a
         bunch of coins for a test and don't need to farm that many.
@@ -711,7 +535,6 @@
             A set of the generated coins.  Note that this does not include any change
             coins that were created.
         """
-<<<<<<< HEAD
         with anyio.fail_after(delay=timeout):
             invalid_amounts = [amount for amount in amounts if amount <= 0]
             if len(invalid_amounts) > 0:
@@ -753,51 +576,4 @@
             coins_to_receive = output_coins - change_coins
             await wait_for_coins_in_wallet(coins=coins_to_receive, wallet=wallet)
 
-            return coins_to_receive
-=======
-        invalid_amounts = [amount for amount in amounts if amount <= 0]
-        if len(invalid_amounts) > 0:
-            invalid_amounts_string = ", ".join(str(amount) for amount in invalid_amounts)
-            raise Exception(f"Coins must have a positive value, request included: {invalid_amounts_string}")
-
-        if len(amounts) == 0:
-            return set()
-
-        # TODO: This is a poor duplication of code in
-        #       WalletRpcApi.create_signed_transaction().  Perhaps it should be moved
-        #       somewhere more reusable.
-
-        outputs: List[AmountWithPuzzlehash] = []
-        for amount in amounts:
-            puzzle_hash = await wallet.get_new_puzzlehash()
-            outputs.append({"puzzlehash": puzzle_hash, "amount": uint64(amount), "memos": []})
-
-        transaction_records: List[TransactionRecord] = []
-        outputs_iterator = iter(outputs)
-        while True:
-            # The outputs iterator must be second in the zip() call otherwise we lose
-            # an element when reaching the end of the range object.
-            outputs_group = [output for _, output in zip(range(per_transaction_record_group), outputs_iterator)]
-
-            if len(outputs_group) > 0:
-                async with wallet.wallet_state_manager.lock:
-                    tx = await wallet.generate_signed_transaction(
-                        amount=outputs_group[0]["amount"],
-                        puzzle_hash=outputs_group[0]["puzzlehash"],
-                        primaries=outputs_group[1:],
-                    )
-                await wallet.push_transaction(tx=tx)
-                transaction_records.append(tx)
-            else:
-                break
-
-        await self.process_transaction_records(records=transaction_records)
-
-        output_coins = {coin for transaction_record in transaction_records for coin in transaction_record.additions}
-        puzzle_hashes = {output["puzzlehash"] for output in outputs}
-        change_coins = {coin for coin in output_coins if coin.puzzle_hash not in puzzle_hashes}
-        coins_to_receive = output_coins - change_coins
-        await wait_for_coins_in_wallet(coins=coins_to_receive, wallet=wallet)
-
-        return coins_to_receive
->>>>>>> 440b70a1
+            return coins_to_receive