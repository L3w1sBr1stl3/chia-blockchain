name: Benchmarks

on:
  push:
    branches:
      - 'long_lived/**'
      - main
      - 'release/**'
    tags:
      - '**'
  pull_request:
    branches:
      - '**'

concurrency:
  # SHA is added to the end if on `main` to let all main workflows run
  group: ${{ github.ref }}-${{ github.workflow }}-${{ github.event_name }}-${{ (github.ref == 'refs/heads/main' || startsWith(github.ref, 'refs/heads/release/') || startsWith(github.ref, 'refs/heads/long_lived/')) && github.sha || '' }}
  cancel-in-progress: true

jobs:
  build:
    name: Benchmarks
    runs-on: benchmark
    timeout-minutes: 30
    container:
      image: ubuntu:impish
    env:
      CHIA_ROOT: ${{ github.workspace }}/.chia/mainnet

    steps:
      - name: Clean workspace
        uses: Chia-Network/actions/clean-workspace@main

      - name: Prepare Ubuntu
        env:
          DEBIAN_FRONTEND: noninteractive
        run: |
          apt-get --yes update
          apt-get install --yes git lsb-release sudo

      - name: Checkout Code
        uses: actions/checkout@v3
        with:
          fetch-depth: 0

<<<<<<< HEAD
=======
      - name: Setup Python environment
        uses: actions/setup-python@v3
        with:
          python-version: ${{ matrix.python-version }}

      - name: Get pip cache dir
        id: pip-cache
        run: |
          echo "::set-output name=dir::$(pip cache dir)"

      - name: Cache pip
        uses: actions/cache@v3
        with:
          path: ${{ steps.pip-cache.outputs.dir }}
          key: ${{ runner.os }}-pip-${{ hashFiles('**/setup.py') }}
          restore-keys: |
            ${{ runner.os }}-pip-

>>>>>>> 60c1867a
      - name: Checkout test blocks and plots
        uses: actions/checkout@v3
        with:
          repository: 'Chia-Network/test-cache'
          path: '.chia'
          ref: '0.29.0'
          fetch-depth: 1

      - name: Run install script
        env:
          INSTALL_PYTHON_VERSION: ${{ matrix.python-version }}
        run: |
          sh install.sh -d

      - name: pytest
        run: |
          . ./activate
          ./venv/bin/py.test -n 0 -m benchmark tests<|MERGE_RESOLUTION|>--- conflicted
+++ resolved
@@ -43,27 +43,6 @@
         with:
           fetch-depth: 0
 
-<<<<<<< HEAD
-=======
-      - name: Setup Python environment
-        uses: actions/setup-python@v3
-        with:
-          python-version: ${{ matrix.python-version }}
-
-      - name: Get pip cache dir
-        id: pip-cache
-        run: |
-          echo "::set-output name=dir::$(pip cache dir)"
-
-      - name: Cache pip
-        uses: actions/cache@v3
-        with:
-          path: ${{ steps.pip-cache.outputs.dir }}
-          key: ${{ runner.os }}-pip-${{ hashFiles('**/setup.py') }}
-          restore-keys: |
-            ${{ runner.os }}-pip-
-
->>>>>>> 60c1867a
       - name: Checkout test blocks and plots
         uses: actions/checkout@v3
         with:
