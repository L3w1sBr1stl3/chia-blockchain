from __future__ import annotations

import dataclasses
import json
import logging
import re
import time
from secrets import token_bytes
from typing import TYPE_CHECKING, Any, Dict, List, Optional, Set, Tuple

from blspy import AugSchemeMPL, G1Element, G2Element

<<<<<<< HEAD
import chia.wallet.singleton
=======
from chia.full_node.full_node_api import FullNodeAPI
>>>>>>> 745ae849
from chia.protocols import wallet_protocol
from chia.protocols.wallet_protocol import CoinState
from chia.server.ws_connection import WSChiaConnection
from chia.types.announcement import Announcement
from chia.types.blockchain_format.coin import Coin
from chia.types.blockchain_format.program import Program
from chia.types.blockchain_format.sized_bytes import bytes32
from chia.types.coin_spend import CoinSpend
from chia.types.spend_bundle import SpendBundle
<<<<<<< HEAD
from chia.util.ints import uint64, uint32, uint8, uint128
from chia.wallet.singleton import create_fullpuz
from chia.wallet.util.transaction_type import TransactionType
=======
>>>>>>> 745ae849
from chia.util.condition_tools import conditions_dict_for_solution, pkm_pairs_for_conditions_dict
from chia.util.ints import uint8, uint32, uint64, uint128
from chia.wallet.coin_selection import select_coins
from chia.wallet.derivation_record import DerivationRecord
from chia.wallet.derive_keys import master_sk_to_wallet_sk_unhardened
from chia.wallet.did_wallet import did_wallet_puzzles
from chia.wallet.did_wallet.did_info import DIDInfo
from chia.wallet.did_wallet.did_wallet_puzzles import create_fullpuz, uncurry_innerpuz
from chia.wallet.lineage_proof import LineageProof
from chia.wallet.puzzles.p2_delegated_puzzle_or_hidden_puzzle import (
    DEFAULT_HIDDEN_PUZZLE_HASH,
    calculate_synthetic_secret_key,
    puzzle_for_pk,
    puzzle_hash_for_pk,
)
from chia.wallet.transaction_record import TransactionRecord
from chia.wallet.util.compute_memos import compute_memos
from chia.wallet.util.transaction_type import TransactionType
from chia.wallet.util.wallet_types import WalletType
from chia.wallet.wallet import Wallet
from chia.wallet.wallet_coin_record import WalletCoinRecord
from chia.wallet.wallet_info import WalletInfo


class DIDWallet:
    wallet_state_manager: Any
    log: logging.Logger
    wallet_info: WalletInfo
    did_info: DIDInfo
    standard_wallet: Wallet
    base_puzzle_program: Optional[bytes]
    base_inner_puzzle_hash: Optional[bytes32]
    wallet_id: int

    @staticmethod
    async def create_new_did_wallet(
        wallet_state_manager: Any,
        wallet: Wallet,
        amount: uint64,
        backups_ids: List = [],
        num_of_backup_ids_needed: uint64 = None,
        metadata: Dict[str, str] = {},
        name: Optional[str] = None,
        fee: uint64 = uint64(0),
    ):
        """
        Create a brand new DID wallet
        This must be called under the wallet state manager lock
        :param wallet_state_manager: Wallet state manager
        :param wallet: Standard wallet
        :param amount: Amount of the DID coin
        :param backups_ids: A list of DIDs used for recovery this DID
        :param num_of_backup_ids_needed: Needs how many recovery DIDs at least
        :param metadata: Metadata saved in the DID
        :param name: Wallet name
        :param fee: transaction fee
        :return: DID wallet
        """

        self = DIDWallet()
        self.wallet_state_manager = wallet_state_manager
        if name is None:
            name = self.generate_wallet_name()
        self.base_puzzle_program = None
        self.base_inner_puzzle_hash = None
        self.standard_wallet = wallet
        self.log = logging.getLogger(name if name else __name__)
        std_wallet_id = self.standard_wallet.wallet_id
        bal = await wallet_state_manager.get_confirmed_balance_for_wallet(std_wallet_id)
        if amount > bal:
            raise ValueError("Not enough balance")
        if amount & 1 == 0:
            raise ValueError("DID amount must be odd number")

        if num_of_backup_ids_needed is None:
            num_of_backup_ids_needed = uint64(len(backups_ids))
        if num_of_backup_ids_needed > len(backups_ids):
            raise ValueError("Cannot require more IDs than are known.")
        self.did_info = DIDInfo(
            None, backups_ids, num_of_backup_ids_needed, [], None, None, None, None, False, json.dumps(metadata)
        )
        info_as_string = json.dumps(self.did_info.to_json_dict())
        self.wallet_info = await wallet_state_manager.user_store.create_wallet(
            name, WalletType.DECENTRALIZED_ID.value, info_as_string
        )
        self.wallet_id = self.wallet_info.id
        std_wallet_id = self.standard_wallet.wallet_id
        bal = await wallet_state_manager.get_confirmed_balance_for_wallet(std_wallet_id)
        if amount > bal:
            raise ValueError("Not enough balance")

        try:
            spend_bundle = await self.generate_new_decentralised_id(amount, fee)
        except Exception:
            await wallet_state_manager.user_store.delete_wallet(self.id())
            raise

        if spend_bundle is None:
            await wallet_state_manager.user_store.delete_wallet(self.id())
            raise ValueError("Failed to create spend.")
        await self.wallet_state_manager.add_new_wallet(self, self.wallet_info.id)

        return self

    @staticmethod
    async def create_new_did_wallet_from_recovery(
        wallet_state_manager: Any,
        wallet: Wallet,
        backup_data: str,
        name: Optional[str] = None,
    ):
        """
        Create a DID wallet from a backup file
        :param wallet_state_manager: Wallet state manager
        :param wallet: Standard wallet
        :param backup_data: A serialized backup data
        :param name: Wallet name
        :return: DID wallet
        """
        self = DIDWallet()
        self.wallet_state_manager = wallet_state_manager
        if name is None:
            name = self.generate_wallet_name()
        self.base_puzzle_program = None
        self.base_inner_puzzle_hash = None
        self.standard_wallet = wallet
        self.log = logging.getLogger(name if name else __name__)
        self.log.info("Creating DID wallet from recovery file ...")
        # load backup will also set our DIDInfo
        self.did_info = DIDWallet.deserialize_backup_data(backup_data)
        self.check_existed_did()
        info_as_string = json.dumps(self.did_info.to_json_dict())
        self.wallet_info = await wallet_state_manager.user_store.create_wallet(
            name, WalletType.DECENTRALIZED_ID.value, info_as_string
        )
        await self.wallet_state_manager.add_new_wallet(self, self.wallet_info.id)
        await self.save_info(self.did_info)
        await self.wallet_state_manager.update_wallet_puzzle_hashes(self.wallet_info.id)
        await self.load_parent(self.did_info)
        if self.wallet_info is None:
            raise ValueError("Internal Error")
        self.wallet_id = self.wallet_info.id
        return self

    @staticmethod
    async def create_new_did_wallet_from_coin_spend(
        wallet_state_manager: Any,
        wallet: Wallet,
        launch_coin: Coin,
        inner_puzzle: Program,
        coin_spend: CoinSpend,
        name: Optional[str] = None,
    ):
        """
        Create a DID wallet from a transfer
        :param wallet_state_manager: Wallet state manager
        :param wallet: Main wallet
        :param launch_coin: The launch coin of the DID
        :param inner_puzzle: DID inner puzzle
        :param coin_spend: DID transfer spend
        :param name: Wallet name
        :return: DID wallet
        """

        self = DIDWallet()
        self.wallet_state_manager = wallet_state_manager
        if name is None:
            name = self.generate_wallet_name()
        self.base_puzzle_program = None
        self.base_inner_puzzle_hash = None
        self.standard_wallet = wallet
        self.log = logging.getLogger(name if name else __name__)

        self.log.info(f"Creating DID wallet from a coin spend {launch_coin}  ...")
        # Create did info from the coin spend
        args = did_wallet_puzzles.uncurry_innerpuz(inner_puzzle)
        if args is None:
            raise ValueError("Cannot uncurry the DID puzzle.")
        _, recovery_list_hash, num_verification, _, metadata = args
        full_solution: Program = Program.from_bytes(bytes(coin_spend.solution))
        inner_solution: Program = full_solution.rest().rest().first()
        recovery_list: List[bytes32] = []
        backup_required: int = num_verification.as_int()
        if recovery_list_hash != Program.to([]).get_tree_hash():
            try:
                for did in inner_solution.rest().rest().rest().rest().rest().as_python():
                    recovery_list.append(did[0])
            except Exception:
                self.log.warning(
                    f"DID {launch_coin.name().hex()} has a recovery list hash but missing a reveal,"
                    " you may need to reset the recovery info."
                )
        self.did_info = DIDInfo(
            launch_coin,
            recovery_list,
            uint64(backup_required),
            [],
            inner_puzzle,
            None,
            None,
            None,
            False,
            json.dumps(chia.wallet.singleton.program_to_metadata(metadata)),
        )
        self.check_existed_did()
        info_as_string = json.dumps(self.did_info.to_json_dict())

        self.wallet_info = await wallet_state_manager.user_store.create_wallet(
            name, WalletType.DECENTRALIZED_ID.value, info_as_string
        )
        await self.wallet_state_manager.add_new_wallet(self, self.wallet_info.id)
        await self.wallet_state_manager.update_wallet_puzzle_hashes(self.wallet_info.id)
        await self.load_parent(self.did_info)
        self.log.info(f"New DID wallet created {info_as_string}.")
        if self.wallet_info is None:
            raise ValueError("Internal Error")
        self.wallet_id = self.wallet_info.id
        return self

    @staticmethod
    async def create(
        wallet_state_manager: Any,
        wallet: Wallet,
        wallet_info: WalletInfo,
        name: str = None,
    ):
        """
        Create a DID wallet based on the local database
        :param wallet_state_manager: Wallet state manager
        :param wallet: Standard wallet
        :param wallet_info: Serialized WalletInfo
        :param name: Wallet name
        :return:
        """
        self = DIDWallet()
        self.log = logging.getLogger(name if name else __name__)
        self.wallet_state_manager = wallet_state_manager
        self.wallet_info = wallet_info
        self.wallet_id = wallet_info.id
        self.standard_wallet = wallet
        self.wallet_info = wallet_info
        self.did_info = DIDInfo.from_json_dict(json.loads(wallet_info.data))
        self.base_puzzle_program = None
        self.base_inner_puzzle_hash = None
        return self

    @classmethod
    def type(cls) -> uint8:
        return uint8(WalletType.DECENTRALIZED_ID)

    def id(self) -> uint32:
        return self.wallet_info.id

    async def get_confirmed_balance(self, record_list=None) -> uint128:
        if record_list is None:
            record_list = await self.wallet_state_manager.coin_store.get_unspent_coins_for_wallet(self.id())

        amount: uint128 = uint128(0)
        for record in record_list:
            parent = self.get_parent_for_coin(record.coin)
            if parent is not None:
                amount = uint128(amount + record.coin.amount)

        self.log.info(f"Confirmed balance for did wallet is {amount}")
        return uint128(amount)

    async def get_pending_change_balance(self) -> uint64:
        unconfirmed_tx = await self.wallet_state_manager.tx_store.get_unconfirmed_for_wallet(self.id())
        addition_amount = 0

        for record in unconfirmed_tx:
            our_spend = False
            for coin in record.removals:
                if await self.wallet_state_manager.does_coin_belong_to_wallet(coin, self.id()):
                    our_spend = True
                    break

            if our_spend is not True:
                continue

            for coin in record.additions:
                if await self.wallet_state_manager.does_coin_belong_to_wallet(coin, self.id()):
                    addition_amount += coin.amount

        return uint64(addition_amount)

    async def get_unconfirmed_balance(self, record_list=None) -> uint128:
        return await self.wallet_state_manager.get_unconfirmed_balance(self.id(), record_list)

    async def select_coins(
        self,
        amount: uint64,
        exclude: Optional[List[Coin]] = None,
        min_coin_amount: Optional[uint64] = None,
        max_coin_amount: Optional[uint64] = None,
        excluded_coin_amounts: Optional[List[uint64]] = None,
    ) -> Set[Coin]:
        """
        Returns a set of coins that can be used for generating a new transaction.
        Note: Must be called under wallet state manager lock
        """

        spendable_amount: uint128 = await self.get_spendable_balance()

        if amount > spendable_amount:
            error_msg = f"Can't select {amount}, from spendable {spendable_amount} for wallet id {self.id()}"
            self.log.warning(error_msg)
            raise ValueError(error_msg)

        spendable_coins: List[WalletCoinRecord] = list(
            await self.wallet_state_manager.get_spendable_coins_for_wallet(self.wallet_info.id)
        )

        # Try to use coins from the store, if there isn't enough of "unused"
        # coins use change coins that are not confirmed yet
        unconfirmed_removals: Dict[bytes32, Coin] = await self.wallet_state_manager.unconfirmed_removals_for_wallet(
            self.wallet_info.id
        )
        if max_coin_amount is None:
            max_coin_amount = uint64(self.wallet_state_manager.constants.MAX_COIN_AMOUNT)
        coins = await select_coins(
            spendable_amount,
            max_coin_amount,
            spendable_coins,
            unconfirmed_removals,
            self.log,
            uint128(amount),
            exclude,
            min_coin_amount,
            excluded_coin_amounts,
        )
        assert sum(c.amount for c in coins) >= amount
        return coins

    # This will be used in the recovery case where we don't have the parent info already
    async def coin_added(self, coin: Coin, _: uint32, peer: WSChiaConnection):
        """Notification from wallet state manager that wallet has been received."""

        parent = self.get_parent_for_coin(coin)
        if parent is None:
            # this is the first time we received it, check it's a DID coin
            parent_state: CoinState = (
                await self.wallet_state_manager.wallet_node.get_coin_state([coin.parent_coin_info], peer=peer)
            )[0]
            assert parent_state.spent_height is not None
            puzzle_solution_request = wallet_protocol.RequestPuzzleSolution(
                coin.parent_coin_info, uint32(parent_state.spent_height)
            )
            response = await peer.call_api(FullNodeAPI.request_puzzle_solution, puzzle_solution_request)
            req_puz_sol = response.response
            assert req_puz_sol.puzzle is not None
            parent_innerpuz = chia.wallet.singleton.get_innerpuzzle_from_puzzle(req_puz_sol.puzzle.to_program())
            if parent_innerpuz:
                parent_info = LineageProof(
                    parent_state.coin.parent_coin_info,
                    parent_innerpuz.get_tree_hash(),
                    uint64(parent_state.coin.amount),
                )
                await self.add_parent(coin.parent_coin_info, parent_info)
            else:
                self.log.warning("Parent coin is not a DID, skipping: %s -> %s", coin.name(), coin)
                return
        self.log.info(f"DID wallet has been notified that coin was added: {coin.name()}:{coin}")
        inner_puzzle = await self.inner_puzzle_for_did_puzzle(coin.puzzle_hash)
        # Check inner puzzle consistency
        assert self.did_info.origin_coin is not None
        full_puzzle = create_fullpuz(inner_puzzle, self.did_info.origin_coin.name())
        assert full_puzzle.get_tree_hash() == coin.puzzle_hash
        if self.did_info.temp_coin is not None:
            self.wallet_state_manager.state_changed("did_coin_added", self.wallet_info.id)

        new_info = DIDInfo(
            self.did_info.origin_coin,
            self.did_info.backup_ids,
            self.did_info.num_of_backup_ids_needed,
            self.did_info.parent_info,
            inner_puzzle,
            None,
            None,
            None,
            False,
            self.did_info.metadata,
        )
        await self.save_info(new_info)

        future_parent = LineageProof(
            coin.parent_coin_info,
            inner_puzzle.get_tree_hash(),
            uint64(coin.amount),
        )

        await self.add_parent(coin.name(), future_parent)

    def create_backup(self) -> str:
        """
        Create a serialized backup data for DIDInfo
        :return: Serialized backup data
        """
        assert self.did_info.current_inner is not None
        assert self.did_info.origin_coin is not None
        output_str = f"{self.did_info.origin_coin.parent_coin_info.hex()}:"
        output_str += f"{self.did_info.origin_coin.puzzle_hash.hex()}:"
        output_str += f"{self.did_info.origin_coin.amount}:"
        if len(self.did_info.backup_ids) > 0:
            for did in self.did_info.backup_ids:
                output_str = output_str + did.hex() + ","
            output_str = output_str[:-1]
        output_str += f":{bytes(self.did_info.current_inner).hex()}:{self.did_info.num_of_backup_ids_needed}"
        output_str += f":{self.did_info.metadata}"
        return output_str

    async def load_parent(self, did_info: DIDInfo):
        """
        Load the parent info when importing a DID
        :param did_info: DID info
        :return:
        """
        # full_puz = did_wallet_puzzles.create_fullpuz(innerpuz, origin.name())
        # All additions in this block here:

        new_pubkey = (await self.wallet_state_manager.get_unused_derivation_record(self.wallet_info.id)).pubkey
        new_puzhash = puzzle_for_pk(new_pubkey).get_tree_hash()
        parent_info = None
        assert did_info.origin_coin is not None
        assert did_info.current_inner is not None
        new_did_inner_puzhash = did_wallet_puzzles.get_inner_puzhash_by_p2(
            new_puzhash,
            did_info.backup_ids,
            did_info.num_of_backup_ids_needed,
            did_info.origin_coin.name(),
            chia.wallet.singleton.metadata_to_program(json.loads(self.did_info.metadata)),
        )
        wallet_node = self.wallet_state_manager.wallet_node
        peer: WSChiaConnection = wallet_node.get_full_node_peer()
        if peer is None:
            raise ValueError("Could not find any peers to request puzzle and solution from")

        parent_coin: Coin = did_info.origin_coin
        while True:
            children = await wallet_node.fetch_children(parent_coin.name(), peer)
            # breakpoint()
            if len(children) == 0:
                break

            children_state: CoinState = children[0]
            child_coin = children_state.coin
            future_parent = LineageProof(
                child_coin.parent_coin_info,
                did_info.current_inner.get_tree_hash(),
                uint64(child_coin.amount),
            )
            await self.add_parent(child_coin.name(), future_parent)
            if children_state.spent_height != children_state.created_height:
                did_info = DIDInfo(
                    did_info.origin_coin,
                    did_info.backup_ids,
                    did_info.num_of_backup_ids_needed,
                    self.did_info.parent_info,
                    did_info.current_inner,
                    child_coin,
                    new_did_inner_puzhash,
                    bytes(new_pubkey),
                    did_info.sent_recovery_transaction,
                    did_info.metadata,
                )

                await self.save_info(did_info)
                assert children_state.created_height
                parent_spend = await wallet_node.fetch_puzzle_solution(children_state.created_height, parent_coin, peer)
                assert parent_spend is not None
                parent_innerpuz = chia.wallet.singleton.get_innerpuzzle_from_puzzle(
                    parent_spend.puzzle_reveal.to_program()
                )
                assert parent_innerpuz is not None
                parent_info = LineageProof(
                    parent_coin.parent_coin_info,
                    parent_innerpuz.get_tree_hash(),
                    uint64(parent_coin.amount),
                )
                await self.add_parent(child_coin.parent_coin_info, parent_info)
            parent_coin = child_coin
        assert parent_info is not None

    async def create_tandem_xch_tx(
        self, fee: uint64, announcement_to_assert: Optional[Announcement] = None
    ) -> TransactionRecord:
        chia_coins = await self.standard_wallet.select_coins(fee)
        chia_tx = await self.standard_wallet.generate_signed_transaction(
            uint64(0),
            (await self.standard_wallet.get_new_puzzlehash()),
            fee=fee,
            coins=chia_coins,
            coin_announcements_to_consume={announcement_to_assert} if announcement_to_assert is not None else None,
        )
        assert chia_tx.spend_bundle is not None
        return chia_tx

    def puzzle_for_pk(self, pubkey: G1Element) -> Program:
        if self.did_info.origin_coin is not None:
            innerpuz = did_wallet_puzzles.create_innerpuz(
                puzzle_for_pk(pubkey),
                self.did_info.backup_ids,
                self.did_info.num_of_backup_ids_needed,
                self.did_info.origin_coin.name(),
                chia.wallet.singleton.metadata_to_program(json.loads(self.did_info.metadata)),
            )
            return chia.wallet.singleton.create_fullpuz(innerpuz, self.did_info.origin_coin.name())
        else:
            innerpuz = Program.to((8, 0))
            return chia.wallet.singleton.create_fullpuz(innerpuz, bytes32([0] * 32))

    def puzzle_hash_for_pk(self, pubkey: G1Element) -> bytes32:
        if self.did_info.origin_coin is None:
            # TODO: this seem dumb. Why bother with this case? Is it ever used?
            return puzzle_for_pk(pubkey).get_tree_hash()
        origin_coin_name = self.did_info.origin_coin.name()
        innerpuz_hash = did_wallet_puzzles.get_inner_puzhash_by_p2(
            puzzle_hash_for_pk(pubkey),
            self.did_info.backup_ids,
            self.did_info.num_of_backup_ids_needed,
            origin_coin_name,
            chia.wallet.singleton.metadata_to_program(json.loads(self.did_info.metadata)),
        )
        return chia.wallet.singleton.create_fullpuz_hash(innerpuz_hash, origin_coin_name)

    async def get_new_puzzle(self) -> Program:
        return self.puzzle_for_pk(
            (await self.wallet_state_manager.get_unused_derivation_record(self.wallet_info.id)).pubkey
        )

    def get_my_DID(self) -> str:
        assert self.did_info.origin_coin is not None
        core = self.did_info.origin_coin.name()
        assert core is not None
        return core.hex()

    async def set_name(self, new_name: str):
        import dataclasses

        new_info = dataclasses.replace(self.wallet_info, name=new_name)
        self.wallet_info = new_info
        await self.wallet_state_manager.user_store.update_wallet(self.wallet_info)

    def get_name(self):
        return self.wallet_info.name

    async def create_update_spend(self, fee: uint64 = uint64(0)):
        assert self.did_info.current_inner is not None
        assert self.did_info.origin_coin is not None
        coins = await self.select_coins(uint64(1))
        assert coins is not None
        coin = coins.pop()
        new_inner_puzzle = await self.get_new_did_innerpuz()
        uncurried = did_wallet_puzzles.uncurry_innerpuz(new_inner_puzzle)
        assert uncurried is not None
        p2_puzzle = uncurried[0]
        # innerpuz solution is (mode, p2_solution)
        p2_solution = self.standard_wallet.make_solution(
            primaries=[
                {
                    "puzzlehash": new_inner_puzzle.get_tree_hash(),
                    "amount": uint64(coin.amount),
                    "memos": [p2_puzzle.get_tree_hash()],
                }
            ],
            coin_announcements={coin.name()},
        )
        innersol: Program = Program.to([1, p2_solution])
        # full solution is (corehash parent_info my_amount innerpuz_reveal solution)
        innerpuz: Program = self.did_info.current_inner

        full_puzzle: Program = chia.wallet.singleton.create_fullpuz(
            innerpuz,
            self.did_info.origin_coin.name(),
        )
        parent_info = self.get_parent_for_coin(coin)
        assert parent_info is not None
        fullsol = Program.to(
            [
                [
                    parent_info.parent_name,
                    parent_info.inner_puzzle_hash,
                    parent_info.amount,
                ],
                coin.amount,
                innersol,
            ]
        )
        # Create an additional spend to confirm the change on-chain
        new_full_puzzle: Program = chia.wallet.singleton.create_fullpuz(
            new_inner_puzzle,
            self.did_info.origin_coin.name(),
        )
        new_full_sol = Program.to(
            [
                [
                    coin.parent_coin_info,
                    innerpuz.get_tree_hash(),
                    coin.amount,
                ],
                coin.amount,
                innersol,
            ]
        )
        new_coin = Coin(coin.name(), new_full_puzzle.get_tree_hash(), coin.amount)
        list_of_coinspends = [CoinSpend(coin, full_puzzle, fullsol), CoinSpend(new_coin, new_full_puzzle, new_full_sol)]
        unsigned_spend_bundle = SpendBundle(list_of_coinspends, G2Element())
        spend_bundle = await self.sign(unsigned_spend_bundle)
        if fee > 0:
            announcement_to_make = coin.name()
            chia_tx = await self.create_tandem_xch_tx(fee, Announcement(coin.name(), announcement_to_make))
        else:
            announcement_to_make = None
            chia_tx = None
        if chia_tx is not None and chia_tx.spend_bundle is not None:
            spend_bundle = SpendBundle.aggregate([spend_bundle, chia_tx.spend_bundle])
            chia_tx = dataclasses.replace(chia_tx, spend_bundle=None)
            await self.wallet_state_manager.add_pending_transaction(chia_tx)
        did_record = TransactionRecord(
            confirmed_at_height=uint32(0),
            created_at_time=uint64(int(time.time())),
            to_puzzle_hash=await self.standard_wallet.get_puzzle_hash(False),
            amount=uint64(coin.amount),
            fee_amount=uint64(0),
            confirmed=False,
            sent=uint32(0),
            spend_bundle=spend_bundle,
            additions=spend_bundle.additions(),
            removals=spend_bundle.removals(),
            wallet_id=self.wallet_info.id,
            sent_to=[],
            trade_id=None,
            type=uint32(TransactionType.OUTGOING_TX.value),
            name=bytes32(token_bytes()),
            memos=list(compute_memos(spend_bundle).items()),
        )
        await self.wallet_state_manager.add_pending_transaction(did_record)

        return spend_bundle

    async def transfer_did(self, new_puzhash: bytes32, fee: uint64, with_recovery: bool) -> TransactionRecord:
        """
        Transfer the current DID to another owner
        :param new_puzhash: New owner's p2_puzzle
        :param fee: Transaction fee
        :param with_recovery: A boolean indicates if the recovery info will be sent through the blockchain
        :return: Spend bundle
        """
        assert self.did_info.current_inner is not None
        assert self.did_info.origin_coin is not None
        coins = await self.select_coins(uint64(1))
        assert coins is not None
        coin = coins.pop()
        backup_ids = []
        backup_required = uint64(0)
        if with_recovery:
            backup_ids = self.did_info.backup_ids
            backup_required = self.did_info.num_of_backup_ids_needed
        new_did_puzhash = did_wallet_puzzles.get_inner_puzhash_by_p2(
            new_puzhash,
            backup_ids,
            backup_required,
            self.did_info.origin_coin.name(),
            chia.wallet.singleton.metadata_to_program(json.loads(self.did_info.metadata)),
        )
        p2_solution = self.standard_wallet.make_solution(
            primaries=[
                {
                    "puzzlehash": new_did_puzhash,
                    "amount": uint64(coin.amount),
                    "memos": [new_puzhash],
                }
            ],
            coin_announcements={coin.name()},
        )
        # Need to include backup list reveal here, even we are don't recover
        # innerpuz solution is
        # (mode, p2_solution)
        innersol: Program = Program.to([2, p2_solution])
        if with_recovery:
            innersol = Program.to([2, p2_solution, [], [], [], self.did_info.backup_ids])
        # full solution is (corehash parent_info my_amount innerpuz_reveal solution)

        full_puzzle: Program = chia.wallet.singleton.create_fullpuz(
            self.did_info.current_inner,
            self.did_info.origin_coin.name(),
        )
        parent_info = self.get_parent_for_coin(coin)
        assert parent_info is not None
        fullsol = Program.to(
            [
                [
                    parent_info.parent_name,
                    parent_info.inner_puzzle_hash,
                    parent_info.amount,
                ],
                coin.amount,
                innersol,
            ]
        )
        list_of_coinspends = [CoinSpend(coin, full_puzzle, fullsol)]
        unsigned_spend_bundle = SpendBundle(list_of_coinspends, G2Element())
        spend_bundle = await self.sign(unsigned_spend_bundle)
        if fee > 0:
            announcement_to_make = coin.name()
            chia_tx = await self.create_tandem_xch_tx(fee, Announcement(coin.name(), announcement_to_make))
        else:
            chia_tx = None
        if chia_tx is not None and chia_tx.spend_bundle is not None:
            spend_bundle = SpendBundle.aggregate([spend_bundle, chia_tx.spend_bundle])
            chia_tx = dataclasses.replace(chia_tx, spend_bundle=None)
            await self.wallet_state_manager.add_pending_transaction(chia_tx)
        did_record = TransactionRecord(
            confirmed_at_height=uint32(0),
            created_at_time=uint64(int(time.time())),
            to_puzzle_hash=await self.standard_wallet.get_puzzle_hash(False),
            amount=uint64(coin.amount),
            fee_amount=fee,
            confirmed=False,
            sent=uint32(0),
            spend_bundle=spend_bundle,
            additions=spend_bundle.additions(),
            removals=spend_bundle.removals(),
            wallet_id=self.wallet_info.id,
            sent_to=[],
            trade_id=None,
            type=uint32(TransactionType.OUTGOING_TX.value),
            name=bytes32(token_bytes()),
            memos=list(compute_memos(spend_bundle).items()),
        )
        await self.wallet_state_manager.add_pending_transaction(did_record)
        return did_record

    # The message spend can tests\wallet\rpc\test_wallet_rpc.py send messages and also change your innerpuz
    async def create_message_spend(
        self,
        coin_announcements: Optional[Set[bytes]] = None,
        puzzle_announcements: Optional[Set[bytes]] = None,
        new_innerpuzzle: Optional[Program] = None,
    ):
        assert self.did_info.current_inner is not None
        assert self.did_info.origin_coin is not None
        coins = await self.select_coins(uint64(1))
        assert coins is not None
        coin = coins.pop()
        innerpuz: Program = self.did_info.current_inner
        # Quote message puzzle & solution
        if new_innerpuzzle is None:
            new_innerpuzzle = innerpuz
        uncurried = did_wallet_puzzles.uncurry_innerpuz(new_innerpuzzle)
        assert uncurried is not None
        p2_puzzle = uncurried[0]
        p2_solution = self.standard_wallet.make_solution(
            primaries=[
                {
                    "puzzlehash": new_innerpuzzle.get_tree_hash(),
                    "amount": uint64(coin.amount),
                    "memos": [p2_puzzle.get_tree_hash()],
                }
            ],
            puzzle_announcements=puzzle_announcements,
            coin_announcements=coin_announcements,
        )
        # innerpuz solution is (mode p2_solution)
        innersol: Program = Program.to([1, p2_solution])

        # full solution is (corehash parent_info my_amount innerpuz_reveal solution)
        full_puzzle: Program = chia.wallet.singleton.create_fullpuz(
            innerpuz,
            self.did_info.origin_coin.name(),
        )
        parent_info = self.get_parent_for_coin(coin)
        assert parent_info is not None
        fullsol = Program.to(
            [
                [
                    parent_info.parent_name,
                    parent_info.inner_puzzle_hash,
                    parent_info.amount,
                ],
                coin.amount,
                innersol,
            ]
        )
        list_of_coinspends = [CoinSpend(coin, full_puzzle, fullsol)]
        unsigned_spend_bundle = SpendBundle(list_of_coinspends, G2Element())
        return await self.sign(unsigned_spend_bundle)

    # This is used to cash out, or update the id_list
    async def create_exit_spend(self, puzhash: bytes32):
        assert self.did_info.current_inner is not None
        assert self.did_info.origin_coin is not None
        coins = await self.select_coins(uint64(1))
        assert coins is not None
        coin = coins.pop()
        message_puz = Program.to((1, [[51, puzhash, coin.amount - 1, [puzhash]], [51, 0x00, -113]]))

        # innerpuz solution is (mode p2_solution)
        innersol: Program = Program.to([1, [[], message_puz, []]])
        # full solution is (corehash parent_info my_amount innerpuz_reveal solution)
        innerpuz: Program = self.did_info.current_inner

        full_puzzle: Program = chia.wallet.singleton.create_fullpuz(
            innerpuz,
            self.did_info.origin_coin.name(),
        )
        parent_info = self.get_parent_for_coin(coin)
        assert parent_info is not None
        fullsol = Program.to(
            [
                [
                    parent_info.parent_name,
                    parent_info.inner_puzzle_hash,
                    parent_info.amount,
                ],
                coin.amount,
                innersol,
            ]
        )
        list_of_coinspends = [CoinSpend(coin, full_puzzle, fullsol)]
        unsigned_spend_bundle = SpendBundle(list_of_coinspends, G2Element())
        spend_bundle = await self.sign(unsigned_spend_bundle)

        did_record = TransactionRecord(
            confirmed_at_height=uint32(0),
            created_at_time=uint64(int(time.time())),
            to_puzzle_hash=await self.standard_wallet.get_puzzle_hash(False),
            amount=uint64(coin.amount),
            fee_amount=uint64(0),
            confirmed=False,
            sent=uint32(0),
            spend_bundle=spend_bundle,
            additions=spend_bundle.additions(),
            removals=spend_bundle.removals(),
            wallet_id=self.wallet_info.id,
            sent_to=[],
            trade_id=None,
            type=uint32(TransactionType.OUTGOING_TX.value),
            name=bytes32(token_bytes()),
            memos=list(compute_memos(spend_bundle).items()),
        )
        await self.wallet_state_manager.add_pending_transaction(did_record)
        return spend_bundle

    # Pushes a SpendBundle to create a message coin on the blockchain
    # Returns a SpendBundle for the recoverer to spend the message coin
    async def create_attestment(
        self, recovering_coin_name: bytes32, newpuz: bytes32, pubkey: G1Element
    ) -> Tuple[SpendBundle, str]:
        """
        Create an attestment
        :param recovering_coin_name: Coin ID of the DID
        :param newpuz: New puzzle hash
        :param pubkey: New wallet pubkey
        :return: (SpendBundle, attest string)
        """
        assert self.did_info.current_inner is not None
        assert self.did_info.origin_coin is not None
        coins = await self.select_coins(uint64(1))
        assert coins is not None and coins != set()
        coin = coins.pop()
        message = did_wallet_puzzles.create_recovery_message_puzzle(recovering_coin_name, newpuz, pubkey)
        innermessage = message.get_tree_hash()
        innerpuz: Program = self.did_info.current_inner
        uncurried = did_wallet_puzzles.uncurry_innerpuz(innerpuz)
        assert uncurried is not None
        p2_puzzle = uncurried[0]
        # innerpuz solution is (mode, p2_solution)
        p2_solution = self.standard_wallet.make_solution(
            primaries=[
                {
                    "puzzlehash": innerpuz.get_tree_hash(),
                    "amount": uint64(coin.amount),
                    "memos": [p2_puzzle.get_tree_hash()],
                },
                {"puzzlehash": innermessage, "amount": uint64(0), "memos": []},
            ],
        )
        innersol = Program.to([1, p2_solution])

        # full solution is (corehash parent_info my_amount innerpuz_reveal solution)
        full_puzzle: Program = chia.wallet.singleton.create_fullpuz(
            innerpuz,
            self.did_info.origin_coin.name(),
        )
        parent_info = self.get_parent_for_coin(coin)
        assert parent_info is not None

        fullsol = Program.to(
            [
                [
                    parent_info.parent_name,
                    parent_info.inner_puzzle_hash,
                    parent_info.amount,
                ],
                coin.amount,
                innersol,
            ]
        )
        list_of_coinspends = [CoinSpend(coin, full_puzzle, fullsol)]
        message_spend = did_wallet_puzzles.create_spend_for_message(coin.name(), recovering_coin_name, newpuz, pubkey)
        message_spend_bundle = SpendBundle([message_spend], AugSchemeMPL.aggregate([]))
        unsigned_spend_bundle = SpendBundle(list_of_coinspends, G2Element())
        spend_bundle = await self.sign(unsigned_spend_bundle)
        did_record = TransactionRecord(
            confirmed_at_height=uint32(0),
            created_at_time=uint64(int(time.time())),
            to_puzzle_hash=await self.standard_wallet.get_puzzle_hash(False),
            amount=uint64(coin.amount),
            fee_amount=uint64(0),
            confirmed=False,
            sent=uint32(0),
            spend_bundle=spend_bundle,
            additions=spend_bundle.additions(),
            removals=spend_bundle.removals(),
            wallet_id=self.wallet_info.id,
            sent_to=[],
            trade_id=None,
            type=uint32(TransactionType.INCOMING_TX.value),
            name=bytes32(token_bytes()),
            memos=list(compute_memos(spend_bundle).items()),
        )
        attest_str: str = f"{self.get_my_DID()}:{bytes(message_spend_bundle).hex()}:{coin.parent_coin_info.hex()}:"
        attest_str += f"{self.did_info.current_inner.get_tree_hash().hex()}:{coin.amount}"
        await self.wallet_state_manager.add_pending_transaction(did_record)
        return message_spend_bundle, attest_str

    async def get_info_for_recovery(self) -> Optional[Tuple[bytes32, bytes32, uint64]]:
        assert self.did_info.current_inner is not None
        assert self.did_info.origin_coin is not None
        coins = await self.select_coins(uint64(1))
        if coins is not None:
            coin = coins.pop()
            parent = coin.parent_coin_info
            innerpuzhash = self.did_info.current_inner.get_tree_hash()
            amount = uint64(coin.amount)
            return (parent, innerpuzhash, amount)
        return None

    async def load_attest_files_for_recovery_spend(self, attest_data: List[str]) -> Tuple[List, SpendBundle]:
        spend_bundle_list = []
        info_dict = {}
        try:
            for attest in attest_data:
                info = attest.split(":")
                info_dict[info[0]] = [
                    bytes.fromhex(info[2]),
                    bytes.fromhex(info[3]),
                    uint64(info[4]),
                ]
                new_sb = SpendBundle.from_bytes(bytes.fromhex(info[1]))
                spend_bundle_list.append(new_sb)
            # info_dict {0xidentity: "(0xparent_info 0xinnerpuz amount)"}
            my_recovery_list: List[bytes32] = self.did_info.backup_ids

            # convert info dict into recovery list - same order as wallet
            info_list = []
            for entry in my_recovery_list:
                if entry.hex() in info_dict:
                    info_list.append(
                        [
                            info_dict[entry.hex()][0],
                            info_dict[entry.hex()][1],
                            info_dict[entry.hex()][2],
                        ]
                    )
                else:
                    info_list.append([])
            message_spend_bundle = SpendBundle.aggregate(spend_bundle_list)
            return info_list, message_spend_bundle
        except Exception:
            raise

    async def recovery_spend(
        self,
        coin: Coin,
        puzhash: bytes32,
        parent_innerpuzhash_amounts_for_recovery_ids: List[Tuple[bytes, bytes, int]],
        pubkey: G1Element,
        spend_bundle: SpendBundle,
    ) -> SpendBundle:
        assert self.did_info.origin_coin is not None

        # innersol is mode new_amount_or_p2_solution new_inner_puzhash parent_innerpuzhash_amounts_for_recovery_ids pubkey recovery_list_reveal my_id)  # noqa
        innersol: Program = Program.to(
            [
                0,
                coin.amount,
                puzhash,
                parent_innerpuzhash_amounts_for_recovery_ids,
                bytes(pubkey),
                self.did_info.backup_ids,
                coin.name(),
            ]
        )
        # full solution is (parent_info my_amount solution)
        assert self.did_info.current_inner is not None
        innerpuz: Program = self.did_info.current_inner
        full_puzzle: Program = chia.wallet.singleton.create_fullpuz(
            innerpuz,
            self.did_info.origin_coin.name(),
        )
        parent_info = self.get_parent_for_coin(coin)
        assert parent_info is not None
        fullsol = Program.to(
            [
                [
                    parent_info.parent_name,
                    parent_info.inner_puzzle_hash,
                    parent_info.amount,
                ],
                coin.amount,
                innersol,
            ]
        )
        list_of_coinspends = [CoinSpend(coin, full_puzzle, fullsol)]

        index = await self.wallet_state_manager.puzzle_store.index_for_pubkey(pubkey)
        if index is None:
            raise ValueError("Unknown pubkey.")
        private = master_sk_to_wallet_sk_unhardened(self.wallet_state_manager.private_key, index)
        message = bytes(puzhash)
        sigs = [AugSchemeMPL.sign(private, message)]
        for _ in spend_bundle.coin_spends:
            sigs.append(AugSchemeMPL.sign(private, message))
        aggsig = AugSchemeMPL.aggregate(sigs)
        # assert AugSchemeMPL.verify(pubkey, message, aggsig)
        if spend_bundle is None:
            spend_bundle = SpendBundle(list_of_coinspends, aggsig)
        else:
            spend_bundle = spend_bundle.aggregate([spend_bundle, SpendBundle(list_of_coinspends, aggsig)])

        did_record = TransactionRecord(
            confirmed_at_height=uint32(0),
            created_at_time=uint64(int(time.time())),
            to_puzzle_hash=await self.standard_wallet.get_puzzle_hash(False),
            amount=uint64(coin.amount),
            fee_amount=uint64(0),
            confirmed=False,
            sent=uint32(0),
            spend_bundle=spend_bundle,
            additions=spend_bundle.additions(),
            removals=spend_bundle.removals(),
            wallet_id=self.wallet_info.id,
            sent_to=[],
            trade_id=None,
            type=uint32(TransactionType.OUTGOING_TX.value),
            name=bytes32(token_bytes()),
            memos=list(compute_memos(spend_bundle).items()),
        )
        await self.wallet_state_manager.add_pending_transaction(did_record)
        new_did_info = DIDInfo(
            self.did_info.origin_coin,
            self.did_info.backup_ids,
            self.did_info.num_of_backup_ids_needed,
            self.did_info.parent_info,
            self.did_info.current_inner,
            self.did_info.temp_coin,
            self.did_info.temp_puzhash,
            self.did_info.temp_pubkey,
            True,
            self.did_info.metadata,
        )
        await self.save_info(new_did_info)
        return spend_bundle

    async def get_new_p2_inner_hash(self) -> bytes32:
        puzzle = await self.get_new_p2_inner_puzzle()
        return puzzle.get_tree_hash()

    async def get_new_p2_inner_puzzle(self) -> Program:
        return await self.standard_wallet.get_new_puzzle()

    async def get_new_did_innerpuz(self, origin_id=None) -> Program:
        if self.did_info.origin_coin is not None:
            innerpuz = did_wallet_puzzles.create_innerpuz(
                await self.get_new_p2_inner_puzzle(),
                self.did_info.backup_ids,
                uint64(self.did_info.num_of_backup_ids_needed),
                self.did_info.origin_coin.name(),
                chia.wallet.singleton.metadata_to_program(json.loads(self.did_info.metadata)),
            )
        elif origin_id is not None:
            innerpuz = did_wallet_puzzles.create_innerpuz(
                await self.get_new_p2_inner_puzzle(),
                self.did_info.backup_ids,
                uint64(self.did_info.num_of_backup_ids_needed),
                origin_id,
                chia.wallet.singleton.metadata_to_program(json.loads(self.did_info.metadata)),
            )
        else:
            raise ValueError("must have origin coin")

        return innerpuz

    async def get_new_did_inner_hash(self) -> bytes32:
        innerpuz = await self.get_new_did_innerpuz()
        return innerpuz.get_tree_hash()

    async def get_innerpuz_for_new_innerhash(self, pubkey: G1Element):
        """
        Get the inner puzzle for a new owner
        :param pubkey: Pubkey
        :return: Inner puzzle
        """
        # Note: the recovery list will be kept.
        # In a selling case, the seller should clean the recovery list then transfer to the new owner.
        assert self.did_info.origin_coin is not None
        return did_wallet_puzzles.create_innerpuz(
            puzzle_for_pk(pubkey),
            self.did_info.backup_ids,
            uint64(self.did_info.num_of_backup_ids_needed),
            self.did_info.origin_coin.name(),
            chia.wallet.singleton.metadata_to_program(json.loads(self.did_info.metadata)),
        )

    async def inner_puzzle_for_did_puzzle(self, did_hash: bytes32) -> Program:
        record: DerivationRecord = await self.wallet_state_manager.puzzle_store.get_derivation_record_for_puzzle_hash(
            did_hash
        )
        assert self.did_info.origin_coin is not None
        assert self.did_info.current_inner is not None
        uncurried_args = uncurry_innerpuz(self.did_info.current_inner)
        assert uncurried_args is not None
        old_recovery_list_hash: Optional[Program] = None
        p2_puzzle, old_recovery_list_hash, _, _, _ = uncurried_args
        if record is None:
            record = await self.wallet_state_manager.puzzle_store.get_derivation_record_for_puzzle_hash(
                p2_puzzle.get_tree_hash()
            )
        if not (self.did_info.num_of_backup_ids_needed > 0 and len(self.did_info.backup_ids) == 0):
            # We have the recovery list, don't reset it
            old_recovery_list_hash = None

        inner_puzzle: Program = did_wallet_puzzles.create_innerpuz(
            puzzle_for_pk(record.pubkey),
            self.did_info.backup_ids,
            self.did_info.num_of_backup_ids_needed,
            self.did_info.origin_coin.name(),
<<<<<<< HEAD
            chia.wallet.singleton.metadata_to_program(json.loads(self.did_info.metadata)),
=======
            did_wallet_puzzles.metadata_to_program(json.loads(self.did_info.metadata)),
            old_recovery_list_hash,
>>>>>>> 745ae849
        )
        return inner_puzzle

    def get_parent_for_coin(self, coin) -> Optional[LineageProof]:
        parent_info = None
        for name, ccparent in self.did_info.parent_info:
            if name == coin.parent_coin_info:
                parent_info = ccparent

        return parent_info

    async def sign_message(self, message: str) -> Tuple[G1Element, G2Element]:
        if self.did_info.current_inner is None:
            raise ValueError("Missing DID inner puzzle.")
        puzzle_args = did_wallet_puzzles.uncurry_innerpuz(self.did_info.current_inner)
        if puzzle_args is not None:

            p2_puzzle, _, _, _, _ = puzzle_args
            puzzle_hash = p2_puzzle.get_tree_hash()
            pubkey, private = await self.wallet_state_manager.get_keys(puzzle_hash)
            synthetic_secret_key = calculate_synthetic_secret_key(private, DEFAULT_HIDDEN_PUZZLE_HASH)
            synthetic_pk = synthetic_secret_key.get_g1()
            puzzle: Program = Program.to(("Chia Signed Message", message))
            return synthetic_pk, AugSchemeMPL.sign(synthetic_secret_key, puzzle.get_tree_hash())
        else:
            raise ValueError("Invalid inner DID puzzle.")

    async def sign(self, spend_bundle: SpendBundle) -> SpendBundle:
        sigs: List[G2Element] = []
        for spend in spend_bundle.coin_spends:

            puzzle_args = did_wallet_puzzles.match_did_puzzle(*spend.puzzle_reveal.to_program().uncurry())
            if puzzle_args is not None:
                p2_puzzle, _, _, _, _ = puzzle_args
                puzzle_hash = p2_puzzle.get_tree_hash()
                pubkey, private = await self.wallet_state_manager.get_keys(puzzle_hash)
                synthetic_secret_key = calculate_synthetic_secret_key(private, DEFAULT_HIDDEN_PUZZLE_HASH)
                error, conditions, cost = conditions_dict_for_solution(
                    spend.puzzle_reveal.to_program(),
                    spend.solution.to_program(),
                    self.wallet_state_manager.constants.MAX_BLOCK_COST_CLVM,
                )

                if conditions is not None:
                    synthetic_pk = synthetic_secret_key.get_g1()
                    for pk, msg in pkm_pairs_for_conditions_dict(
                        conditions, spend.coin.name(), self.wallet_state_manager.constants.AGG_SIG_ME_ADDITIONAL_DATA
                    ):
                        try:
                            assert bytes(synthetic_pk) == pk
                            sigs.append(AugSchemeMPL.sign(synthetic_secret_key, msg))
                        except AssertionError:
                            raise ValueError("This spend bundle cannot be signed by the DID wallet")

        agg_sig = AugSchemeMPL.aggregate(sigs)
        return SpendBundle.aggregate([spend_bundle, SpendBundle([], agg_sig)])

    async def generate_new_decentralised_id(self, amount: uint64, fee: uint64 = uint64(0)) -> Optional[SpendBundle]:
        """
        This must be called under the wallet state manager lock
        """

        coins = await self.standard_wallet.select_coins(uint64(amount + fee))
        if coins is None:
            return None

        origin = coins.copy().pop()
        genesis_launcher_puz = chia.wallet.singleton.LAUNCHER_PUZZLE
        launcher_coin = Coin(origin.name(), genesis_launcher_puz.get_tree_hash(), amount)

        did_inner: Program = await self.get_new_did_innerpuz(launcher_coin.name())
        did_inner_hash = did_inner.get_tree_hash()
        did_full_puz = chia.wallet.singleton.create_fullpuz(did_inner, launcher_coin.name())
        did_puzzle_hash = did_full_puz.get_tree_hash()

        announcement_set: Set[Announcement] = set()
        announcement_message = Program.to([did_puzzle_hash, amount, bytes(0x80)]).get_tree_hash()
        announcement_set.add(Announcement(launcher_coin.name(), announcement_message))

        tx_record: Optional[TransactionRecord] = await self.standard_wallet.generate_signed_transaction(
            amount, genesis_launcher_puz.get_tree_hash(), fee, origin.name(), coins, None, False, announcement_set
        )

        genesis_launcher_solution = Program.to([did_puzzle_hash, amount, bytes(0x80)])

        launcher_cs = CoinSpend(launcher_coin, genesis_launcher_puz, genesis_launcher_solution)
        launcher_sb = SpendBundle([launcher_cs], AugSchemeMPL.aggregate([]))
        eve_coin = Coin(launcher_coin.name(), did_puzzle_hash, amount)
        future_parent = LineageProof(
            eve_coin.parent_coin_info,
            did_inner_hash,
            uint64(eve_coin.amount),
        )
        eve_parent = LineageProof(
            launcher_coin.parent_coin_info,
            launcher_coin.puzzle_hash,
            uint64(launcher_coin.amount),
        )
        await self.add_parent(eve_coin.parent_coin_info, eve_parent)
        await self.add_parent(eve_coin.name(), future_parent)

        if tx_record is None or tx_record.spend_bundle is None:
            return None

        # Only want to save this information if the transaction is valid
        did_info: DIDInfo = DIDInfo(
            launcher_coin,
            self.did_info.backup_ids,
            self.did_info.num_of_backup_ids_needed,
            self.did_info.parent_info,
            did_inner,
            None,
            None,
            None,
            False,
            self.did_info.metadata,
        )
        await self.save_info(did_info)
        eve_spend = await self.generate_eve_spend(eve_coin, did_full_puz, did_inner)
        full_spend = SpendBundle.aggregate([tx_record.spend_bundle, eve_spend, launcher_sb])
        assert self.did_info.origin_coin is not None
        assert self.did_info.current_inner is not None

        did_record = TransactionRecord(
            confirmed_at_height=uint32(0),
            created_at_time=uint64(int(time.time())),
            amount=uint64(amount),
            to_puzzle_hash=await self.standard_wallet.get_puzzle_hash(False),
            fee_amount=fee,
            confirmed=False,
            sent=uint32(10),
            spend_bundle=full_spend,
            additions=full_spend.additions(),
            removals=full_spend.removals(),
            wallet_id=self.id(),
            sent_to=[],
            trade_id=None,
            type=uint32(TransactionType.INCOMING_TX.value),
            name=bytes32(token_bytes()),
            memos=[],
        )
        regular_record = dataclasses.replace(tx_record, spend_bundle=None)
        await self.wallet_state_manager.add_pending_transaction(regular_record)
        await self.wallet_state_manager.add_pending_transaction(did_record)
        return full_spend

    async def generate_eve_spend(self, coin: Coin, full_puzzle: Program, innerpuz: Program):
        assert self.did_info.origin_coin is not None
        uncurried = did_wallet_puzzles.uncurry_innerpuz(innerpuz)
        assert uncurried is not None
        p2_puzzle = uncurried[0]
        # innerpuz solution is (mode p2_solution)
        p2_solution = self.standard_wallet.make_solution(
            primaries=[
                {
                    "puzzlehash": innerpuz.get_tree_hash(),
                    "amount": uint64(coin.amount),
                    "memos": [p2_puzzle.get_tree_hash()],
                }
            ]
        )
        innersol = Program.to([1, p2_solution])
        # full solution is (lineage_proof my_amount inner_solution)
        fullsol = Program.to(
            [
                [self.did_info.origin_coin.parent_coin_info, self.did_info.origin_coin.amount],
                coin.amount,
                innersol,
            ]
        )
        list_of_coinspends = [CoinSpend(coin, full_puzzle, fullsol)]
        unsigned_spend_bundle = SpendBundle(list_of_coinspends, G2Element())
        return await self.sign(unsigned_spend_bundle)

    async def get_frozen_amount(self) -> uint64:
        return await self.wallet_state_manager.get_frozen_balance(self.wallet_info.id)

    async def get_spendable_balance(self, unspent_records=None) -> uint128:
        spendable_am = await self.wallet_state_manager.get_confirmed_spendable_balance_for_wallet(
            self.wallet_info.id, unspent_records
        )
        return spendable_am

    async def get_max_send_amount(self, records: Optional[Set[WalletCoinRecord]] = None):
        max_send_amount = await self.get_confirmed_balance()

        return max_send_amount

    async def add_parent(self, name: bytes32, parent: Optional[LineageProof]):
        self.log.info(f"Adding parent {name}: {parent}")
        current_list = self.did_info.parent_info.copy()
        current_list.append((name, parent))
        did_info: DIDInfo = DIDInfo(
            self.did_info.origin_coin,
            self.did_info.backup_ids,
            self.did_info.num_of_backup_ids_needed,
            current_list,
            self.did_info.current_inner,
            self.did_info.temp_coin,
            self.did_info.temp_puzhash,
            self.did_info.temp_pubkey,
            self.did_info.sent_recovery_transaction,
            self.did_info.metadata,
        )
        await self.save_info(did_info)

    async def update_recovery_list(self, recover_list: List[bytes32], num_of_backup_ids_needed: uint64) -> bool:
        if num_of_backup_ids_needed > len(recover_list):
            return False
        did_info: DIDInfo = DIDInfo(
            self.did_info.origin_coin,
            recover_list,
            num_of_backup_ids_needed,
            self.did_info.parent_info,
            self.did_info.current_inner,
            self.did_info.temp_coin,
            self.did_info.temp_puzhash,
            self.did_info.temp_pubkey,
            self.did_info.sent_recovery_transaction,
            self.did_info.metadata,
        )
        await self.save_info(did_info)
        await self.wallet_state_manager.update_wallet_puzzle_hashes(self.wallet_info.id)
        return True

    async def update_metadata(self, metadata: Dict[str, str]) -> bool:
        did_info: DIDInfo = DIDInfo(
            self.did_info.origin_coin,
            self.did_info.backup_ids,
            self.did_info.num_of_backup_ids_needed,
            self.did_info.parent_info,
            self.did_info.current_inner,
            self.did_info.temp_coin,
            self.did_info.temp_puzhash,
            self.did_info.temp_pubkey,
            self.did_info.sent_recovery_transaction,
            json.dumps(metadata),
        )
        await self.save_info(did_info)
        await self.wallet_state_manager.update_wallet_puzzle_hashes(self.wallet_info.id)
        return True

    async def save_info(self, did_info: DIDInfo):
        self.did_info = did_info
        current_info = self.wallet_info
        data_str = json.dumps(did_info.to_json_dict())
        wallet_info = WalletInfo(current_info.id, current_info.name, current_info.type, data_str)
        self.wallet_info = wallet_info
        await self.wallet_state_manager.user_store.update_wallet(wallet_info)

    def generate_wallet_name(self) -> str:
        """
        Generate a new DID wallet name
        :return: wallet name
        """
        max_num = 0
        for wallet in self.wallet_state_manager.wallets.values():
            if wallet.type() == WalletType.DECENTRALIZED_ID:
                matched = re.search(r"^Profile (\d+)$", wallet.get_name())
                if matched and int(matched.group(1)) > max_num:
                    max_num = int(matched.group(1))
        return f"Profile {max_num + 1}"

    def check_existed_did(self):
        """
        Check if the current DID is existed
        :return: None
        """
        for wallet in self.wallet_state_manager.wallets.values():
            if (
                wallet.type() == WalletType.DECENTRALIZED_ID
                and self.did_info.origin_coin.name() == wallet.did_info.origin_coin.name()
            ):
                self.log.warning(f"DID {self.did_info.origin_coin} already existed, ignore the wallet creation.")
                raise ValueError("Wallet already exists")

    @staticmethod
    def deserialize_backup_data(backup_data: str) -> DIDInfo:
        """
        Get a DIDInfo from a serialized string
        :param backup_data: serialized
        :return: DIDInfo
        """
        details = backup_data.split(":")
        origin = Coin(bytes32.fromhex(details[0]), bytes32.fromhex(details[1]), uint64(int(details[2])))
        backup_ids = []
        if len(details[3]) > 0:
            for d in details[3].split(","):
                backup_ids.append(bytes32.from_hexstr(d))
        num_of_backup_ids_needed = uint64(int(details[5]))
        if num_of_backup_ids_needed > len(backup_ids):
            raise Exception
        innerpuz: Program = Program.from_bytes(bytes.fromhex(details[4]))
        metadata: str = details[6]
        did_info: DIDInfo = DIDInfo(
            origin,
            backup_ids,
            num_of_backup_ids_needed,
            [],
            innerpuz,
            None,
            None,
            None,
            True,
            metadata,
        )
        return did_info

    def require_derivation_paths(self) -> bool:
        return True


if TYPE_CHECKING:
    from chia.wallet.wallet_protocol import WalletProtocol

    _dummy: WalletProtocol = DIDWallet()<|MERGE_RESOLUTION|>--- conflicted
+++ resolved
@@ -8,13 +8,12 @@
 from secrets import token_bytes
 from typing import TYPE_CHECKING, Any, Dict, List, Optional, Set, Tuple
 
+
+import chia.wallet.singleton
 from blspy import AugSchemeMPL, G1Element, G2Element
 
-<<<<<<< HEAD
-import chia.wallet.singleton
-=======
 from chia.full_node.full_node_api import FullNodeAPI
->>>>>>> 745ae849
+
 from chia.protocols import wallet_protocol
 from chia.protocols.wallet_protocol import CoinState
 from chia.server.ws_connection import WSChiaConnection
@@ -24,12 +23,11 @@
 from chia.types.blockchain_format.sized_bytes import bytes32
 from chia.types.coin_spend import CoinSpend
 from chia.types.spend_bundle import SpendBundle
-<<<<<<< HEAD
+
 from chia.util.ints import uint64, uint32, uint8, uint128
 from chia.wallet.singleton import create_fullpuz
 from chia.wallet.util.transaction_type import TransactionType
-=======
->>>>>>> 745ae849
+
 from chia.util.condition_tools import conditions_dict_for_solution, pkm_pairs_for_conditions_dict
 from chia.util.ints import uint8, uint32, uint64, uint128
 from chia.wallet.coin_selection import select_coins
@@ -1169,12 +1167,8 @@
             self.did_info.backup_ids,
             self.did_info.num_of_backup_ids_needed,
             self.did_info.origin_coin.name(),
-<<<<<<< HEAD
             chia.wallet.singleton.metadata_to_program(json.loads(self.did_info.metadata)),
-=======
-            did_wallet_puzzles.metadata_to_program(json.loads(self.did_info.metadata)),
             old_recovery_list_hash,
->>>>>>> 745ae849
         )
         return inner_puzzle
 
