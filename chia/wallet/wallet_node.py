import asyncio
import json
import logging
import random
import time
import traceback
from pathlib import Path
from secrets import token_bytes
from typing import Any, Callable, Dict, Iterator, List, Optional, Set, Tuple, Union

from blspy import AugSchemeMPL, PrivateKey
from packaging.version import Version

from chia.consensus.block_record import BlockRecord
from chia.consensus.blockchain import ReceiveBlockResult
from chia.consensus.constants import ConsensusConstants
from chia.daemon.keychain_proxy import (
    KeychainProxy,
    KeychainProxyConnectionFailure,
    KeyringIsEmpty,
    connect_to_keychain_and_validate,
    wrap_local_keychain,
)
from chia.full_node.weight_proof_v2 import validate_weight_proof_no_fork_point
from chia.protocols import wallet_protocol
from chia.protocols.full_node_protocol import (
    RequestProofOfWeight,
    RequestProofOfWeightV2,
)
from chia.protocols.protocol_message_types import ProtocolMessageTypes
from chia.protocols.wallet_protocol import (
    CoinState,
    RequestHeaderBlocks,
    RequestSESInfo,
    RespondBlockHeader,
    RespondSESInfo,
    RespondToCoinUpdates,
    RespondToPhUpdates,
)
from chia.server.node_discovery import WalletPeers
from chia.server.outbound_message import Message, NodeType, make_msg
from chia.server.peer_store_resolver import PeerStoreResolver
from chia.server.server import ChiaServer
from chia.server.ws_connection import WSChiaConnection
from chia.types.blockchain_format.coin import Coin
from chia.types.blockchain_format.sized_bytes import bytes32
from chia.types.blockchain_format.sub_epoch_summary import SubEpochSummary
from chia.types.coin_spend import CoinSpend
from chia.types.header_block import HeaderBlock
from chia.types.mempool_inclusion_status import MempoolInclusionStatus
from chia.types.peer_info import PeerInfo
from chia.types.weight_proof import SubEpochData, WeightProof, WeightProofV2
from chia.util.byte_types import hexstr_to_bytes
from chia.util.chunks import chunks
from chia.util.config import WALLET_PEERS_PATH_KEY_DEPRECATED
from chia.util.default_root import STANDALONE_ROOT_PATH
from chia.util.hash import std_hash
from chia.util.ints import uint32, uint64
from chia.util.keychain import Keychain, KeyringIsLocked
from chia.util.path import mkdir, path_from_root
from chia.util.profiler import profile_task
from chia.wallet.transaction_record import TransactionRecord
from chia.wallet.util.new_peak_queue import NewPeakItem, NewPeakQueue, NewPeakQueueTypes
from chia.wallet.util.peer_request_cache import PeerRequestCache, can_use_peer_request_cache
from chia.wallet.util.wallet_sync_utils import (
    fetch_header_blocks_in_range,
    fetch_last_tx_from_peer,
    last_change_height_cs,
    request_and_validate_additions,
    request_and_validate_removals,
    subscribe_to_coin_updates,
    subscribe_to_phs,
)
from chia.wallet.wallet_action import WalletAction
from chia.wallet.wallet_coin_record import WalletCoinRecord
from chia.wallet.wallet_state_manager import WalletStateManager


class WalletNode:
    key_config: Dict
    config: Dict
    constants: ConsensusConstants
    server: Optional[ChiaServer]
    log: logging.Logger
    # Maintains the state of the wallet (blockchain and transactions), handles DB connections
    wallet_state_manager: Optional[WalletStateManager]
    _shut_down: bool
    root_path: Path
    state_changed_callback: Optional[Callable]
    syncing: bool
    full_node_peer: Optional[PeerInfo]
    peer_task: Optional[asyncio.Task]
    logged_in: bool
    wallet_peers_initialized: bool
    keychain_proxy: Optional[KeychainProxy]
    wallet_peers: Optional[WalletPeers]
    race_cache: Dict[bytes32, Set[CoinState]]
    race_cache_hashes: List[Tuple[uint32, bytes32]]
    new_peak_queue: NewPeakQueue
    _process_new_subscriptions_task: Optional[asyncio.Task]
    _secondary_peer_sync_task: Optional[asyncio.Task]
    node_peaks: Dict[bytes32, Tuple[uint32, bytes32]]
    validation_semaphore: Optional[asyncio.Semaphore]
    local_node_synced: bool
    salt: bytes32

    def __init__(
        self,
        config: Dict,
        root_path: Path,
        consensus_constants: ConsensusConstants,
        name: str = None,
        local_keychain: Optional[Keychain] = None,
    ):
        self.config = config
        self.constants = consensus_constants
        self.root_path = root_path
        self.log = logging.getLogger(name if name else __name__)
        # Normal operation data
        self.cached_blocks: Dict = {}
        self.future_block_hashes: Dict = {}

        # Sync data
        self._shut_down = False
        self.proof_hashes: List = []
        self.state_changed_callback = None
        self.wallet_state_manager = None
        self.server = None
        self.wsm_close_task = None
        self.sync_task: Optional[asyncio.Task] = None
        self.logged_in_fingerprint: Optional[int] = None
        self.peer_task = None
        self.logged_in = False
        self.keychain_proxy = None
        self.local_keychain = local_keychain
        self.height_to_time: Dict[uint32, uint64] = {}
        self.synced_peers: Set[bytes32] = set()  # Peers that we have long synced to
        self.wallet_peers = None
        self.wallet_peers_initialized = False
        self.valid_wp_cache: Dict[bytes32, Any] = {}
        self.untrusted_caches: Dict[bytes32, PeerRequestCache] = {}
        self.race_cache = {}  # in Untrusted mode wallet might get the state update before receiving the block
        self.race_cache_hashes = []
        self._process_new_subscriptions_task = None
        self._secondary_peer_sync_task = None
        self.node_peaks = {}
        self.validation_semaphore = None
        self.local_node_synced = False
        self.LONG_SYNC_THRESHOLD = 200
<<<<<<< HEAD
        self.salt = bytes32.from_bytes(token_bytes(32))
=======
        self.last_wallet_tx_resend_time: int = 0
        self.wallet_tx_resend_timeout_secs: int = 1800  # Duration in seconds
>>>>>>> 04b543e2

    async def ensure_keychain_proxy(self) -> KeychainProxy:
        if self.keychain_proxy is None:
            if self.local_keychain:
                self.keychain_proxy = wrap_local_keychain(self.local_keychain, log=self.log)
            else:
                self.keychain_proxy = await connect_to_keychain_and_validate(self.root_path, self.log)
                if not self.keychain_proxy:
                    raise KeychainProxyConnectionFailure("Failed to connect to keychain service")
        return self.keychain_proxy

    def get_cache_for_peer(self, peer) -> PeerRequestCache:
        if peer.peer_node_id not in self.untrusted_caches:
            self.untrusted_caches[peer.peer_node_id] = PeerRequestCache()
        return self.untrusted_caches[peer.peer_node_id]

    def rollback_request_caches(self, reorg_height: int):
        # Everything after reorg_height should be removed from the cache
        for cache in self.untrusted_caches.values():
            cache.clear_after_height(reorg_height)

    async def get_key_for_fingerprint(self, fingerprint: Optional[int]) -> Optional[PrivateKey]:
        try:
            keychain_proxy = await self.ensure_keychain_proxy()
            key = await keychain_proxy.get_key_for_fingerprint(fingerprint)
        except KeyringIsEmpty:
            self.log.warning("No keys present. Create keys with the UI, or with the 'chia keys' program.")
            return None
        except KeyringIsLocked:
            self.log.warning("Keyring is locked")
            return None
        except KeychainProxyConnectionFailure as e:
            tb = traceback.format_exc()
            self.log.error(f"Missing keychain_proxy: {e} {tb}")
            raise e  # Re-raise so that the caller can decide whether to continue or abort
        return key

    async def _start(
        self,
        fingerprint: Optional[int] = None,
    ) -> bool:
        # Makes sure the coin_state_updates get higher priority than new_peak messages
        self.new_peak_queue = NewPeakQueue(asyncio.PriorityQueue())

        self.synced_peers = set()
        private_key = await self.get_key_for_fingerprint(fingerprint)
        if private_key is None:
            self.logged_in = False
            return False

        if self.config.get("enable_profiler", False):
            asyncio.create_task(profile_task(self.root_path, "wallet", self.log))

        db_path_key_suffix = str(private_key.get_g1().get_fingerprint())
        db_path_replaced: str = (
            self.config["database_path"]
            .replace("CHALLENGE", self.config["selected_network"])
            .replace("KEY", db_path_key_suffix)
        )
        path = path_from_root(self.root_path, db_path_replaced.replace("v1", "v2"))
        mkdir(path.parent)

        standalone_path = path_from_root(STANDALONE_ROOT_PATH, f"{db_path_replaced.replace('v2', 'v1')}_new")
        if not path.exists():
            if standalone_path.exists():
                self.log.info(f"Copying wallet db from {standalone_path} to {path}")
                path.write_bytes(standalone_path.read_bytes())

        assert self.server is not None
        self.wallet_state_manager = await WalletStateManager.create(
            private_key,
            self.config,
            path,
            self.constants,
            self.server,
            self.root_path,
            self,
        )

        assert self.wallet_state_manager is not None

        self.config["starting_height"] = 0

        if self.wallet_peers is None:
            self.initialize_wallet_peers()

        if self.state_changed_callback is not None:
            self.wallet_state_manager.set_callback(self.state_changed_callback)

        self.last_wallet_tx_resend_time = int(time.time())
        self.wallet_tx_resend_timeout_secs = self.config.get("tx_resend_timeout_secs", 60 * 60)
        self.wallet_state_manager.set_pending_callback(self._pending_tx_handler)
        self._shut_down = False
        self._process_new_subscriptions_task = asyncio.create_task(self._process_new_subscriptions())

        self.sync_event = asyncio.Event()
        if fingerprint is None:
            self.logged_in_fingerprint = private_key.get_g1().get_fingerprint()
        else:
            self.logged_in_fingerprint = fingerprint
        self.logged_in = True
        self.wallet_state_manager.set_sync_mode(False)

        async with self.wallet_state_manager.puzzle_store.lock:
            index = await self.wallet_state_manager.puzzle_store.get_last_derivation_path()
            if index is None or index < self.config["initial_num_public_keys"] - 1:
                await self.wallet_state_manager.create_more_puzzle_hashes(from_zero=True)
                self.wsm_close_task = None
        return True

    def _close(self):
        self.log.info("self._close")
        self.logged_in_fingerprint = None
        self._shut_down = True

        if self._process_new_subscriptions_task is not None:
            self._process_new_subscriptions_task.cancel()
        if self._secondary_peer_sync_task is not None:
            self._secondary_peer_sync_task.cancel()

    async def _await_closed(self, shutting_down: bool = True):
        self.log.info("self._await_closed")

        if self.server is not None:
            await self.server.close_all_connections()
        if self.wallet_peers is not None:
            await self.wallet_peers.ensure_is_closed()
        if self.wallet_state_manager is not None:
            await self.wallet_state_manager._await_closed()
            self.wallet_state_manager = None
        if shutting_down and self.keychain_proxy is not None:
            proxy = self.keychain_proxy
            self.keychain_proxy = None
            await proxy.close()
            await asyncio.sleep(0.5)  # https://docs.aiohttp.org/en/stable/client_advanced.html#graceful-shutdown
        self.logged_in = False
        self.wallet_peers = None

    def _set_state_changed_callback(self, callback: Callable):
        self.state_changed_callback = callback

        if self.wallet_state_manager is not None:
            self.wallet_state_manager.set_callback(self.state_changed_callback)
            self.wallet_state_manager.set_pending_callback(self._pending_tx_handler)

    def _pending_tx_handler(self):
        if self.wallet_state_manager is None:
            return None
        asyncio.create_task(self._resend_queue())

    async def _action_messages(self) -> List[Message]:
        if self.wallet_state_manager is None:
            return []
        actions: List[WalletAction] = await self.wallet_state_manager.action_store.get_all_pending_actions()
        result: List[Message] = []
        for action in actions:
            data = json.loads(action.data)
            action_data = data["data"]["action_data"]
            if action.name == "request_puzzle_solution":
                coin_name = bytes32(hexstr_to_bytes(action_data["coin_name"]))
                height = uint32(action_data["height"])
                msg = make_msg(
                    ProtocolMessageTypes.request_puzzle_solution,
                    wallet_protocol.RequestPuzzleSolution(coin_name, height),
                )
                result.append(msg)

        return result

    async def _resend_queue(self):
        if self._shut_down or self.server is None or self.wallet_state_manager is None:
            return None

        for msg, sent_peers in await self._messages_to_resend():
            if self._shut_down or self.server is None or self.wallet_state_manager is None:
                return None
            full_nodes = self.server.get_full_node_connections()
            for peer in full_nodes:
                if peer.peer_node_id in sent_peers:
                    continue
                self.log.debug(f"sending: {msg}")
                await peer.send_message(msg)

        for msg in await self._action_messages():
            if self._shut_down or self.server is None or self.wallet_state_manager is None:
                return None
            await self.server.send_to_all([msg], NodeType.FULL_NODE)

    async def _messages_to_resend(self) -> List[Tuple[Message, Set[bytes32]]]:
        if self.wallet_state_manager is None or self._shut_down:
            return []
        messages: List[Tuple[Message, Set[bytes32]]] = []

        current_time = int(time.time())
        retry_accepted_txs = False
        if self.last_wallet_tx_resend_time < current_time - self.wallet_tx_resend_timeout_secs:
            self.last_wallet_tx_resend_time = current_time
            retry_accepted_txs = True
        records: List[TransactionRecord] = await self.wallet_state_manager.tx_store.get_not_sent(
            include_accepted_txs=retry_accepted_txs
        )

        for record in records:
            if record.spend_bundle is None:
                continue
            msg = make_msg(
                ProtocolMessageTypes.send_transaction,
                wallet_protocol.SendTransaction(record.spend_bundle),
            )
            already_sent = set()
            for peer, status, _ in record.sent_to:
                if status == MempoolInclusionStatus.SUCCESS.value:
                    already_sent.add(bytes32.from_hexstr(peer))
            messages.append((msg, already_sent))

        return messages

    async def _process_new_subscriptions(self):
        while not self._shut_down:
            # Here we process four types of messages in the queue, where the first one has higher priority (lower
            # number in the queue), and priority decreases for each type.
            peer: Optional[WSChiaConnection] = None
            item: Optional[NewPeakItem] = None
            try:
                peer, item = None, None
                item = await self.new_peak_queue.get()
                self.log.debug("Pulled from queue: %s", item)
                assert item is not None
                if item.item_type == NewPeakQueueTypes.COIN_ID_SUBSCRIPTION:
                    # Subscriptions are the highest priority, because we don't want to process any more peaks or
                    # state updates until we are sure that we subscribed to everything that we need to. Otherwise,
                    # we might not be able to process some state.
                    coin_ids: List[bytes32] = item.data
                    for peer in self.server.get_full_node_connections():
                        coin_states: List[CoinState] = await subscribe_to_coin_updates(coin_ids, peer, uint32(0))
                        if len(coin_states) > 0:
                            async with self.wallet_state_manager.lock:
                                await self.receive_state_from_peer(coin_states, peer)
                elif item.item_type == NewPeakQueueTypes.PUZZLE_HASH_SUBSCRIPTION:
                    puzzle_hashes: List[bytes32] = item.data
                    for peer in self.server.get_full_node_connections():
                        # Puzzle hash subscription
                        coin_states: List[CoinState] = await subscribe_to_phs(puzzle_hashes, peer, uint32(0))
                        if len(coin_states) > 0:
                            async with self.wallet_state_manager.lock:
                                await self.receive_state_from_peer(coin_states, peer)
                elif item.item_type == NewPeakQueueTypes.FULL_NODE_STATE_UPDATED:
                    # Note: this can take a while when we have a lot of transactions. We want to process these
                    # before new_peaks, since new_peak_wallet requires that we first obtain the state for that peak.
                    request: wallet_protocol.CoinStateUpdate = item.data[0]
                    peer = item.data[1]
                    assert peer is not None
                    await self.state_update_received(request, peer)
                elif item.item_type == NewPeakQueueTypes.NEW_PEAK_WALLET:
                    # This can take a VERY long time, because it might trigger a long sync. It is OK if we miss some
                    # subscriptions or state updates, since all subscriptions and state updates will be handled by
                    # long_sync (up to the target height).
                    request: wallet_protocol.NewPeakWallet = item.data[0]
                    peer = item.data[1]
                    assert peer is not None
                    await self.new_peak_wallet(request, peer)
                else:
                    assert False
            except asyncio.CancelledError:
                self.log.info("Queue task cancelled, exiting.")
                raise
            except Exception as e:
                self.log.error(f"Exception handling {item}, {e} {traceback.format_exc()}")
                if peer is not None:
                    await peer.close(9999)

    def set_server(self, server: ChiaServer):
        self.server = server
        self.initialize_wallet_peers()

    def initialize_wallet_peers(self):
        self.server.on_connect = self.on_connect
        network_name = self.config["selected_network"]

        connect_to_unknown_peers = self.config.get("connect_to_unknown_peers", True)
        testing = self.config.get("testing", False)
        if self.wallet_peers is None and connect_to_unknown_peers and not testing:
            self.wallet_peers = WalletPeers(
                self.server,
                self.config["target_peer_count"],
                PeerStoreResolver(
                    self.root_path,
                    self.config,
                    selected_network=network_name,
                    peers_file_path_key="wallet_peers_file_path",
                    legacy_peer_db_path_key=WALLET_PEERS_PATH_KEY_DEPRECATED,
                    default_peers_file_path="wallet/db/wallet_peers.dat",
                ),
                self.config["introducer_peer"],
                self.config.get("dns_servers", ["dns-introducer.chia.net"]),
                self.config["peer_connect_interval"],
                network_name,
                None,
                self.log,
            )
            asyncio.create_task(self.wallet_peers.start())

    def on_disconnect(self, peer: WSChiaConnection):
        if self.is_trusted(peer):
            self.local_node_synced = False
            self.initialize_wallet_peers()

        if peer.peer_node_id in self.untrusted_caches:
            self.untrusted_caches.pop(peer.peer_node_id)
        if peer.peer_node_id in self.synced_peers:
            self.synced_peers.remove(peer.peer_node_id)
        if peer.peer_node_id in self.node_peaks:
            self.node_peaks.pop(peer.peer_node_id)

    async def on_connect(self, peer: WSChiaConnection):
        if self.wallet_state_manager is None:
            return None

        if Version(peer.protocol_version) < Version("0.0.33"):
            self.log.info("Disconnecting, full node running old software")
            await peer.close()

        trusted = self.is_trusted(peer)
        if not trusted and self.local_node_synced:
            await peer.close()

        if peer.peer_node_id in self.synced_peers:
            self.synced_peers.remove(peer.peer_node_id)

        self.log.info(f"Connected peer {peer.get_peer_info()} is trusted: {trusted}")
        messages_peer_ids = await self._messages_to_resend()
        self.wallet_state_manager.state_changed("add_connection")
        for msg, peer_ids in messages_peer_ids:
            if peer.peer_node_id in peer_ids:
                continue
            await peer.send_message(msg)

        if self.wallet_peers is not None:
            await self.wallet_peers.on_connect(peer)

    async def perform_atomic_rollback(self, fork_height: int, cache: Optional[PeerRequestCache] = None):
        assert self.wallet_state_manager is not None
        self.log.info(f"perform_atomic_rollback to {fork_height}")
        async with self.wallet_state_manager.db_wrapper.lock:
            try:
                await self.wallet_state_manager.db_wrapper.begin_transaction()
                removed_wallet_ids = await self.wallet_state_manager.reorg_rollback(fork_height)
                await self.wallet_state_manager.blockchain.set_finished_sync_up_to(fork_height, True, in_rollback=True)
                if cache is None:
                    self.rollback_request_caches(fork_height)
                else:
                    cache.clear_after_height(fork_height)
                await self.wallet_state_manager.db_wrapper.commit_transaction()
            except Exception as e:
                tb = traceback.format_exc()
                self.log.error(f"Exception while perform_atomic_rollback: {e} {tb}")
                await self.wallet_state_manager.db_wrapper.rollback_transaction()
                await self.wallet_state_manager.coin_store.rebuild_wallet_cache()
                await self.wallet_state_manager.tx_store.rebuild_tx_cache()
                await self.wallet_state_manager.pool_store.rebuild_cache()
                raise
            else:
                await self.wallet_state_manager.blockchain.clean_block_records()

                for wallet_id in removed_wallet_ids:
                    self.wallet_state_manager.wallets.pop(wallet_id)

    async def long_sync(
        self,
        target_height: uint32,
        full_node: WSChiaConnection,
        fork_height: int,
        *,
        rollback: bool,
    ):
        """
        Sync algorithm:
        - Download and verify weight proof (if not trusted)
        - Roll back anything after the fork point (if rollback=True)
        - Subscribe to all puzzle_hashes over and over until there are no more updates
        - Subscribe to all coin_ids over and over until there are no more updates
        - rollback=False means that we are just double-checking with this peer to make sure we don't have any
          missing transactions, so we don't need to rollback
        """

        def is_new_state_update(cs: CoinState) -> bool:
            if cs.spent_height is None and cs.created_height is None:
                return True
            if cs.spent_height is not None and cs.spent_height >= fork_height:
                return True
            if cs.created_height is not None and cs.created_height >= fork_height:
                return True
            return False

        trusted: bool = self.is_trusted(full_node)
        self.log.info(f"Starting sync trusted: {trusted} to peer {full_node.peer_host}")
        assert self.wallet_state_manager is not None
        start_time = time.time()

        if rollback:
            # we should clear all peers since this is a full rollback
            await self.perform_atomic_rollback(fork_height)
            await self.update_ui()

        # We only process new state updates to avoid slow reprocessing. We set the sync height after adding
        # Things, so we don't have to reprocess these later. There can be many things in ph_update_res.
        already_checked_ph: Set[bytes32] = set()
        continue_while: bool = True
        all_puzzle_hashes: List[bytes32] = await self.get_puzzle_hashes_to_subscribe()
        while continue_while:
            # Get all phs from puzzle store
            ph_chunks: Iterator[List[bytes32]] = chunks(all_puzzle_hashes, 1000)
            for chunk in ph_chunks:
                ph_update_res: List[CoinState] = await subscribe_to_phs(
                    [p for p in chunk if p not in already_checked_ph], full_node, 0
                )
                ph_update_res = list(filter(is_new_state_update, ph_update_res))
                if not await self.receive_state_from_peer(ph_update_res, full_node, update_finished_height=True):
                    # If something goes wrong, abort sync
                    return
                already_checked_ph.update(chunk)

            # Check if new puzzle hashed have been created
            await self.wallet_state_manager.create_more_puzzle_hashes()
            all_puzzle_hashes = await self.get_puzzle_hashes_to_subscribe()
            continue_while = False
            for ph in all_puzzle_hashes:
                if ph not in already_checked_ph:
                    continue_while = True
                    break
        self.log.info(f"Successfully subscribed and updated {len(already_checked_ph)} puzzle hashes")

        # The number of coin id updates are usually going to be significantly less than ph updates, so we can
        # sync from 0 every time.
        continue_while = True
        all_coin_ids: List[bytes32] = await self.get_coin_ids_to_subscribe(0)
        already_checked_coin_ids: Set[bytes32] = set()
        while continue_while:
            one_k_chunks = chunks(all_coin_ids, 1000)
            for chunk in one_k_chunks:
                c_update_res: List[CoinState] = await subscribe_to_coin_updates(chunk, full_node, 0)

                if not await self.receive_state_from_peer(c_update_res, full_node):
                    # If something goes wrong, abort sync
                    return
                already_checked_coin_ids.update(chunk)

            all_coin_ids = await self.get_coin_ids_to_subscribe(0)
            continue_while = False
            for coin_id in all_coin_ids:
                if coin_id not in already_checked_coin_ids:
                    continue_while = True
                    break
        self.log.info(f"Successfully subscribed and updated {len(already_checked_coin_ids)} coin ids")

        # Only update this fully when the entire sync has completed
        await self.wallet_state_manager.blockchain.set_finished_sync_up_to(target_height)

        if trusted:
            self.local_node_synced = True

        self.wallet_state_manager.state_changed("new_block")

        self.synced_peers.add(full_node.peer_node_id)
        await self.update_ui()

        end_time = time.time()
        duration = end_time - start_time
        self.log.info(f"Sync (trusted: {trusted}) duration was: {duration}")

    async def receive_state_from_peer(
        self,
        items_input: List[CoinState],
        peer: WSChiaConnection,
        fork_height: Optional[uint32] = None,
        height: Optional[uint32] = None,
        header_hash: Optional[bytes32] = None,
        update_finished_height: bool = False,
    ) -> bool:
        # Adds the state to the wallet state manager. If the peer is trusted, we do not validate. If the peer is
        # untrusted we do, but we might not add the state, since we need to receive the new_peak message as well.

        if self.wallet_state_manager is None:
            return False
        trusted = self.is_trusted(peer)
        # Validate states in parallel, apply serial
        # TODO: optimize fetching
        if self.validation_semaphore is None:
            self.validation_semaphore = asyncio.Semaphore(6)

        # Rollback is handled in wallet_short_sync_backtrack for untrusted peers, so we don't need to do it here.
        # Also it's not safe to rollback, an untrusted peer can give us old fork point and make our TX dissapear.
        # wallet_short_sync_backtrack can safely rollback because we validated the weight for the new peak so we
        # know the peer is telling the truth about the reorg.

        # If there is a fork, we need to ensure that we roll back in trusted mode to properly handle reorgs
        cache: PeerRequestCache = self.get_cache_for_peer(peer)
        if trusted and fork_height is not None and height is not None and fork_height != height - 1:
            # only one peer told us to rollback so only clear for that peer
            await self.perform_atomic_rollback(fork_height, cache=cache)
        else:
            if fork_height is not None:
                # only one peer told us to rollback so only clear for that peer
                cache.clear_after_height(fork_height)
                self.log.info(f"clear_after_height {fork_height} for peer {peer}")

        all_tasks: List[asyncio.Task] = []
        target_concurrent_tasks: int = 20
        concurrent_tasks_cs_heights: List[uint32] = []

        # Ensure the list is sorted
        items = sorted(items_input, key=last_change_height_cs)

        async def receive_and_validate(inner_states: List[CoinState], inner_idx_start: int, cs_heights: List[uint32]):
            assert self.wallet_state_manager is not None
            try:
                assert self.validation_semaphore is not None
                async with self.validation_semaphore:
                    if header_hash is not None:
                        assert height is not None
                        for inner_state in inner_states:
                            self.add_state_to_race_cache(header_hash, height, inner_state)
                            self.log.info(f"Added to race cache: {height}, {inner_state}")
                    valid_states = [
                        inner_state
                        for inner_state in inner_states
                        if await self.validate_received_state_from_peer(inner_state, peer, cache, fork_height)
                    ]
                    if len(valid_states) > 0:
                        async with self.wallet_state_manager.db_wrapper.lock:
                            self.log.info(
                                f"new coin state received ({inner_idx_start}-"
                                f"{inner_idx_start + len(inner_states) - 1}/ {len(items)})"
                            )
                            if self.wallet_state_manager is None:
                                return
                            try:
                                await self.wallet_state_manager.db_wrapper.begin_transaction()
                                await self.wallet_state_manager.new_coin_state(valid_states, peer, fork_height)

                                if update_finished_height:
                                    if len(cs_heights) == 1:
                                        # We have processed all past tasks, so we can increase the height safely
                                        synced_up_to = last_change_height_cs(valid_states[-1]) - 1
                                    else:
                                        # We know we have processed everything before this min height
                                        synced_up_to = min(cs_heights) - 1
                                    await self.wallet_state_manager.blockchain.set_finished_sync_up_to(
                                        synced_up_to, in_transaction=True
                                    )
                                await self.wallet_state_manager.db_wrapper.commit_transaction()

                            except Exception as e:
                                tb = traceback.format_exc()
                                self.log.error(f"Exception while adding state: {e} {tb}")
                                await self.wallet_state_manager.db_wrapper.rollback_transaction()
                                await self.wallet_state_manager.coin_store.rebuild_wallet_cache()
                                await self.wallet_state_manager.tx_store.rebuild_tx_cache()
                                await self.wallet_state_manager.pool_store.rebuild_cache()
                            else:
                                await self.wallet_state_manager.blockchain.clean_block_records()

            except Exception as e:
                tb = traceback.format_exc()
                self.log.error(f"Exception while adding state: {e} {tb}")
            finally:
                cs_heights.remove(last_change_height_cs(inner_states[0]))

        idx = 1
        # Keep chunk size below 1000 just in case, windows has sqlite limits of 999 per query
        # Untrusted has a smaller batch size since validation has to happen which takes a while
        chunk_size: int = 900 if trusted else 10
        for states in chunks(items, chunk_size):
            if self.server is None:
                self.log.error("No server")
                await asyncio.gather(*all_tasks)
                return False
            if peer.peer_node_id not in self.server.all_connections:
                self.log.error(f"Disconnected from peer {peer.peer_node_id} host {peer.peer_host}")
                await asyncio.gather(*all_tasks)
                return False
            if trusted:
                async with self.wallet_state_manager.db_wrapper.lock:
                    try:
                        self.log.info(f"new coin state received ({idx}-" f"{idx + len(states) - 1}/ {len(items)})")
                        await self.wallet_state_manager.db_wrapper.begin_transaction()
                        await self.wallet_state_manager.new_coin_state(states, peer, fork_height)
                        await self.wallet_state_manager.blockchain.set_finished_sync_up_to(
                            last_change_height_cs(states[-1]) - 1, in_transaction=True
                        )
                        await self.wallet_state_manager.db_wrapper.commit_transaction()
                    except Exception as e:
                        await self.wallet_state_manager.db_wrapper.rollback_transaction()
                        await self.wallet_state_manager.coin_store.rebuild_wallet_cache()
                        await self.wallet_state_manager.tx_store.rebuild_tx_cache()
                        await self.wallet_state_manager.pool_store.rebuild_cache()
                        tb = traceback.format_exc()
                        self.log.error(f"Error adding states.. {e} {tb}")
                        return False
                    else:
                        await self.wallet_state_manager.blockchain.clean_block_records()

            else:
                while len(concurrent_tasks_cs_heights) >= target_concurrent_tasks:
                    await asyncio.sleep(0.1)
                    if self._shut_down:
                        self.log.info("Terminating receipt and validation due to shut down request")
                        await asyncio.gather(*all_tasks)
                        return False
                concurrent_tasks_cs_heights.append(last_change_height_cs(states[0]))
                all_tasks.append(asyncio.create_task(receive_and_validate(states, idx, concurrent_tasks_cs_heights)))
            idx += len(states)

        still_connected = self.server is not None and peer.peer_node_id in self.server.all_connections
        await asyncio.gather(*all_tasks)
        await self.update_ui()
        return still_connected and self.server is not None and peer.peer_node_id in self.server.all_connections

    async def get_coins_with_puzzle_hash(self, puzzle_hash) -> List[CoinState]:
        assert self.wallet_state_manager is not None
        assert self.server is not None
        all_nodes = self.server.connection_by_type[NodeType.FULL_NODE]
        if len(all_nodes.keys()) == 0:
            raise ValueError("Not connected to the full node")
        first_node = list(all_nodes.values())[0]
        msg = wallet_protocol.RegisterForPhUpdates(puzzle_hash, uint32(0))
        coin_state: Optional[RespondToPhUpdates] = await first_node.register_interest_in_puzzle_hash(msg)
        assert coin_state is not None
        return coin_state.coin_states

    async def is_peer_synced(
        self, peer: WSChiaConnection, header_block: HeaderBlock, request_time: uint64
    ) -> Optional[uint64]:
        # Get last timestamp
        last_tx: Optional[HeaderBlock] = await fetch_last_tx_from_peer(header_block.height, peer)
        latest_timestamp: Optional[uint64] = None
        if last_tx is not None:
            assert last_tx.foliage_transaction_block is not None
            latest_timestamp = last_tx.foliage_transaction_block.timestamp

        # Return None if not synced
        if latest_timestamp is None or self.config["testing"] is False and latest_timestamp < request_time - 600:
            return None
        return latest_timestamp

    def is_trusted(self, peer) -> bool:
        assert self.server is not None
        return self.server.is_trusted_peer(peer, self.config["trusted_peers"])

    def add_state_to_race_cache(self, header_hash: bytes32, height: uint32, coin_state: CoinState) -> None:
        # Clears old state that is no longer relevant
        delete_threshold = 100
        for rc_height, rc_hh in self.race_cache_hashes:
            if height - delete_threshold >= rc_height:
                self.race_cache.pop(rc_hh)
        self.race_cache_hashes = [
            (rc_height, rc_hh) for rc_height, rc_hh in self.race_cache_hashes if height - delete_threshold < rc_height
        ]

        if header_hash not in self.race_cache:
            self.race_cache[header_hash] = set()
        self.race_cache[header_hash].add(coin_state)

    async def state_update_received(self, request: wallet_protocol.CoinStateUpdate, peer: WSChiaConnection) -> None:
        # This gets called every time there is a new coin or puzzle hash change in the DB
        # that is of interest to this wallet. It is not guaranteed to come for every height. This message is guaranteed
        # to come before the corresponding new_peak for each height. We handle this differently for trusted and
        # untrusted peers. For trusted, we always process the state, and we process reorgs as well.
        assert self.wallet_state_manager is not None
        assert self.server is not None

        async with self.wallet_state_manager.lock:
            await self.receive_state_from_peer(
                request.items,
                peer,
                request.fork_height,
                request.height,
                request.peak_hash,
            )

    def get_full_node_peer(self) -> Optional[WSChiaConnection]:
        if self.server is None:
            return None

        nodes = self.server.get_full_node_connections()
        if len(nodes) > 0:
            return random.choice(nodes)
        else:
            return None

    async def disconnect_and_stop_wpeers(self) -> None:
        if self.server is None:
            return

        # Close connection of non-trusted peers
        if len(self.server.get_full_node_connections()) > 1:
            for peer in self.server.get_full_node_connections():
                if not self.is_trusted(peer):
                    await peer.close()

        if self.wallet_peers is not None:
            await self.wallet_peers.ensure_is_closed()
            self.wallet_peers = None

    async def check_for_synced_trusted_peer(self, header_block: HeaderBlock, request_time: uint64) -> bool:
        if self.server is None:
            return False
        for peer in self.server.get_full_node_connections():
            if self.is_trusted(peer) and await self.is_peer_synced(peer, header_block, request_time):
                return True
        return False

    async def get_timestamp_for_height(self, height: uint32) -> uint64:
        """
        Returns the timestamp for transaction block at h=height, if not transaction block, backtracks until it finds
        a transaction block
        """
        if height in self.height_to_time:
            return self.height_to_time[height]

        for cache in self.untrusted_caches.values():
            cache_ts: Optional[uint64] = cache.get_height_timestamp(height)
            if cache_ts is not None:
                return cache_ts

        peer: Optional[WSChiaConnection] = self.get_full_node_peer()
        if peer is None:
            raise ValueError("Cannot fetch timestamp, no peers")
        self.log.debug(f"Fetching block at height: {height}")
        last_tx_block: Optional[HeaderBlock] = await fetch_last_tx_from_peer(height, peer)
        if last_tx_block is None:
            raise ValueError(f"Error fetching blocks from peer {peer.get_peer_info()}")
        assert last_tx_block.foliage_transaction_block is not None
        self.get_cache_for_peer(peer).add_to_blocks(last_tx_block)
        return last_tx_block.foliage_transaction_block.timestamp

    async def new_peak_wallet(self, new_peak: wallet_protocol.NewPeakWallet, peer: WSChiaConnection):
        if self.wallet_state_manager is None:
            # When logging out of wallet
            return
        assert self.server is not None
        request_time = uint64(int(time.time()))
        trusted: bool = self.is_trusted(peer)
        peak_hb: Optional[HeaderBlock] = await self.wallet_state_manager.blockchain.get_peak_block()
        if peak_hb is not None and new_peak.weight < peak_hb.weight:
            # Discards old blocks, but accepts blocks that are equal in weight to peak
            return

        request = wallet_protocol.RequestBlockHeader(new_peak.height)
        response: Optional[RespondBlockHeader] = await peer.request_block_header(request)
        if response is None:
            self.log.warning(f"Peer {peer.get_peer_info()} did not respond in time.")
            await peer.close(120)
            return
        header_block: HeaderBlock = response.header_block

        latest_timestamp: Optional[uint64] = await self.is_peer_synced(peer, header_block, request_time)
        if latest_timestamp is None:
            if trusted:
                self.log.debug(f"Trusted peer {peer.get_peer_info()} is not synced.")
                return
            else:
                self.log.warning(f"Non-trusted peer {peer.get_peer_info()} is not synced, disconnecting")
                await peer.close(120)
                return

        current_height: uint32 = await self.wallet_state_manager.blockchain.get_finished_sync_up_to()
        if self.is_trusted(peer):
            async with self.wallet_state_manager.lock:
                await self.wallet_state_manager.blockchain.set_peak_block(header_block, latest_timestamp)
                # Disconnect from all untrusted peers if our local node is trusted and synced
                await self.disconnect_and_stop_wpeers()

                # Sync to trusted node if we haven't done so yet. As long as we have synced once (and not
                # disconnected), we assume that the full node will continue to give us state updates, so we do
                # not need to resync.
                if peer.peer_node_id not in self.synced_peers:
                    if new_peak.height - current_height > self.LONG_SYNC_THRESHOLD:
                        self.wallet_state_manager.set_sync_mode(True)
                    await self.long_sync(new_peak.height, peer, uint32(max(0, current_height - 256)), rollback=True)
                    self.wallet_state_manager.set_sync_mode(False)

        else:
            far_behind: bool = (
                new_peak.height - self.wallet_state_manager.blockchain.get_peak_height() > self.LONG_SYNC_THRESHOLD
            )

            # check if claimed peak is heavier or same as our current peak
            # if we haven't synced fully to this peer sync again
            if (
                peer.peer_node_id not in self.synced_peers or far_behind
            ) and new_peak.height >= self.constants.WEIGHT_PROOF_BLOCK_MIN:
                if await self.check_for_synced_trusted_peer(header_block, request_time):
                    self.wallet_state_manager.set_sync_mode(False)
                    self.log.info("Cancelling untrusted sync, we are connected to a trusted peer")
                    return

                syncing = False
                if far_behind or len(self.synced_peers) == 0:
                    syncing = True
                    self.wallet_state_manager.set_sync_mode(True)
                try:
                    (
                        valid_weight_proof,
                        weight_proof,
                        summaries,
                        block_records,
                    ) = await self.fetch_and_validate_the_weight_proof(peer, response.header_block)
                    if valid_weight_proof is False:
                        if syncing:
                            self.wallet_state_manager.set_sync_mode(False)
                        await peer.close()
                        return

                    if await self.check_for_synced_trusted_peer(header_block, request_time):
                        self.wallet_state_manager.set_sync_mode(False)
                        self.log.info("Cancelling untrusted sync, we are connected to a trusted peer")
                        return
                    assert weight_proof is not None
                    old_proof = self.wallet_state_manager.blockchain.synced_weight_proof
                    if syncing:
                        # This usually happens the first time we start up the wallet. We roll back slightly to be
                        # safe, but we don't want to rollback too much (hence 16)
                        fork_point: int = max(0, current_height - 16)
                    else:
                        # In this case we will not rollback so it's OK to check some older updates as well, to ensure
                        # that no recent transactions are being hidden.
                        fork_point = 0
                    if old_proof is not None:
                        # If the weight proof fork point is in the past, rollback more to ensure we don't have duplicate
                        # state.
                        wp_fork_point = self.wallet_state_manager.weight_proof_handler.get_fork_point(
                            old_proof, weight_proof
                        )
                        fork_point = min(fork_point, wp_fork_point)

                    await self.wallet_state_manager.blockchain.new_weight_proof(weight_proof, self.salt, block_records)
                    if syncing:
                        async with self.wallet_state_manager.lock:
                            self.log.info("Primary peer syncing")
                            await self.long_sync(new_peak.height, peer, fork_point, rollback=True)
                    else:
                        if self._secondary_peer_sync_task is None or self._secondary_peer_sync_task.done():
                            self.log.info("Secondary peer syncing")
                            self._secondary_peer_sync_task = asyncio.create_task(
                                self.long_sync(new_peak.height, peer, fork_point, rollback=False)
                            )
                            return
                        else:
                            self.log.info("Will not do secondary sync, there is already another sync task running.")
                            return
                    self.log.info(f"New peak wallet.. {new_peak.height} {peer.get_peer_info()} 12")
                    if (
                        self.wallet_state_manager.blockchain.synced_weight_proof is None
                        or weight_proof.recent_chain_data[-1].weight
                        > self.wallet_state_manager.blockchain.synced_weight_proof.recent_chain_data[-1].weight
                    ):
                        await self.wallet_state_manager.blockchain.new_weight_proof(
                            weight_proof, self.salt, block_records
                        )
                except Exception as e:
                    tb = traceback.format_exc()
                    self.log.error(f"Error syncing to {peer.get_peer_info()} {e} {tb}")
                    if syncing:
                        self.wallet_state_manager.set_sync_mode(False)
                    tb = traceback.format_exc()
                    self.log.error(f"Error syncing to {peer.get_peer_info()} {tb}")
                    await peer.close()
                    return
                if syncing:
                    self.wallet_state_manager.set_sync_mode(False)

            else:
                # This is the (untrusted) case where we already synced and are not too far behind. Here we just
                # fetch one by one.
                async with self.wallet_state_manager.lock:
                    peak_hb = await self.wallet_state_manager.blockchain.get_peak_block()
                    if peak_hb is None or new_peak.weight > peak_hb.weight:
                        backtrack_fork_height: int = await self.wallet_short_sync_backtrack(header_block, peer)
                    else:
                        backtrack_fork_height = new_peak.height - 1

                    if peer.peer_node_id not in self.synced_peers:
                        # Edge case, this happens when the peak < WEIGHT_PROOF_BLOCK_MIN
                        # we still want to subscribe for all phs and coins.
                        # (Hints are not in filter)
                        all_coin_ids: List[bytes32] = await self.get_coin_ids_to_subscribe(uint32(0))
                        phs: List[bytes32] = await self.get_puzzle_hashes_to_subscribe()
                        ph_updates: List[CoinState] = await subscribe_to_phs(phs, peer, uint32(0))
                        coin_updates: List[CoinState] = await subscribe_to_coin_updates(all_coin_ids, peer, uint32(0))
                        peer_new_peak_height, peer_new_peak_hash = self.node_peaks[peer.peer_node_id]
                        success = await self.receive_state_from_peer(
                            ph_updates + coin_updates,
                            peer,
                            height=peer_new_peak_height,
                            header_hash=peer_new_peak_hash,
                        )
                        if success:
                            self.synced_peers.add(peer.peer_node_id)
                    else:
                        if peak_hb is not None and new_peak.weight <= peak_hb.weight:
                            # Don't process blocks at the same weight
                            return

                    # For every block, we need to apply the cache from race_cache
                    for potential_height in range(backtrack_fork_height + 1, new_peak.height + 1):
                        header_hash = self.wallet_state_manager.blockchain.height_to_hash(uint32(potential_height))
                        if header_hash in self.race_cache:
                            self.log.info(f"Receiving race state: {self.race_cache[header_hash]}")
                            await self.receive_state_from_peer(list(self.race_cache[header_hash]), peer)

                    self.wallet_state_manager.state_changed("new_block")
                    self.wallet_state_manager.set_sync_mode(False)
                    self.log.info(f"Finished processing new peak of {new_peak.height}")

        if peer.peer_node_id in self.synced_peers:
            await self.wallet_state_manager.blockchain.set_finished_sync_up_to(new_peak.height)

        async with self.wallet_state_manager.lock:
            await self.wallet_state_manager.new_peak(new_peak)

    async def wallet_short_sync_backtrack(self, header_block: HeaderBlock, peer: WSChiaConnection) -> int:
        assert self.wallet_state_manager is not None
        peak: Optional[HeaderBlock] = await self.wallet_state_manager.blockchain.get_peak_block()

        top = header_block
        blocks = [top]
        # Fetch blocks backwards until we hit the one that we have,
        # then complete them with additions / removals going forward
        fork_height = 0
        if self.wallet_state_manager.blockchain.contains_block(header_block.prev_header_hash):
            fork_height = header_block.height - 1

        while not self.wallet_state_manager.blockchain.contains_block(top.prev_header_hash) and top.height > 0:
            request_prev = wallet_protocol.RequestBlockHeader(top.height - 1)
            response_prev: Optional[RespondBlockHeader] = await peer.request_block_header(request_prev)
            if response_prev is None or not isinstance(response_prev, RespondBlockHeader):
                raise RuntimeError("bad block header response from peer while syncing")
            prev_head = response_prev.header_block
            blocks.append(prev_head)
            top = prev_head
            fork_height = top.height - 1

        blocks.reverse()
        # Roll back coins and transactions
        peak_height = self.wallet_state_manager.blockchain.get_peak_height()
        if fork_height < peak_height:
            self.log.info(f"Rolling back to {fork_height}")
            # we should clear all peers since this is a full rollback
            await self.perform_atomic_rollback(fork_height)
            await self.update_ui()

        if peak is not None:
            assert header_block.weight >= peak.weight
        for block in blocks:
            # Set blockchain to the latest peak
            res, err = await self.wallet_state_manager.blockchain.receive_block(block)
            if res == ReceiveBlockResult.INVALID_BLOCK:
                raise ValueError(err)

        return fork_height

    async def update_ui(self):
        for wallet_id, wallet in self.wallet_state_manager.wallets.items():
            self.wallet_state_manager.state_changed("coin_removed", wallet_id)
            self.wallet_state_manager.state_changed("coin_added", wallet_id)

    async def fetch_and_validate_the_weight_proof(
        self, peer: WSChiaConnection, peak: HeaderBlock
    ) -> Tuple[bool, Optional[WeightProof], List[SubEpochSummary], List[BlockRecord]]:
        assert self.wallet_state_manager is not None
        assert self.wallet_state_manager.weight_proof_handler is not None

        wp_timeout = self.config.get("weight_proof_timeout", 360)
        self.log.debug(f"weight proof timeout is {wp_timeout} sec")
        if peer.has_wp_v2_capability():
            seed = std_hash(self.salt + bytes(peak.header_hash))
            self.log.info(f"wp salt is {self.salt}, salted seed is {seed}")
            wp_request = RequestProofOfWeightV2(peak.weight, peak.header_hash, seed)
            weight_proof_response = await peer.request_proof_of_weight_v2(wp_request, timeout=wp_timeout)
        else:
            weight_proof_response = await peer.request_proof_of_weight(
                RequestProofOfWeight(peak.height, peak.header_hash), timeout=wp_timeout
            )

        if weight_proof_response is None:
            return False, None, [], []
        start_validation = time.time()

        weight_proof = weight_proof_response.wp

        if weight_proof.recent_chain_data[-1].reward_chain_block.weight != peak.weight:
            return False, None, [], []

        if weight_proof.get_hash() in self.valid_wp_cache:
            valid, summaries, block_records = self.valid_wp_cache[weight_proof.get_hash()]
        else:
            start_validation = time.time()
            if peer.has_wp_v2_capability():
                (
                    valid,
                    summaries,
                    block_records,
                ) = await validate_weight_proof_no_fork_point(self.constants, weight_proof, self.salt)
            else:
                (
                    valid,
                    summaries,
                    block_records,
                ) = await self.wallet_state_manager.weight_proof_handler.validate_weight_proof(weight_proof)
            if valid:
                self.valid_wp_cache[weight_proof.get_hash()] = valid, summaries, block_records

        end_validation = time.time()
        self.log.info(f"It took {end_validation - start_validation} time to validate the weight proof")
        return valid, weight_proof, summaries, block_records

    async def get_puzzle_hashes_to_subscribe(self) -> List[bytes32]:
        assert self.wallet_state_manager is not None
        all_puzzle_hashes = list(await self.wallet_state_manager.puzzle_store.get_all_puzzle_hashes())
        # Get all phs from interested store
        interested_puzzle_hashes = [
            t[0] for t in await self.wallet_state_manager.interested_store.get_interested_puzzle_hashes()
        ]
        all_puzzle_hashes.extend(interested_puzzle_hashes)
        return all_puzzle_hashes

    async def get_coin_ids_to_subscribe(self, min_height: int) -> List[bytes32]:
        assert self.wallet_state_manager is not None
        all_coins: Set[WalletCoinRecord] = await self.wallet_state_manager.coin_store.get_coins_to_check(min_height)
        all_coin_names: Set[bytes32] = {coin_record.name() for coin_record in all_coins}
        removed_dict = await self.wallet_state_manager.trade_manager.get_coins_of_interest()
        all_coin_names.update(removed_dict.keys())
        all_coin_names.update(await self.wallet_state_manager.interested_store.get_interested_coin_ids())
        return list(all_coin_names)

    async def validate_received_state_from_peer(
        self,
        coin_state: CoinState,
        peer: WSChiaConnection,
        peer_request_cache: PeerRequestCache,
        fork_height: Optional[uint32],
    ) -> bool:
        """
        Returns all state that is valid and included in the blockchain proved by the weight proof. If return_old_states
        is False, only new states that are not in the coin_store are returned.
        """
        assert self.wallet_state_manager is not None

        # Only use the cache if we are talking about states before the fork point. If we are evaluating something
        # in a reorg, we cannot use the cache, since we don't know if it's actually in the new chain after the reorg.
        if await can_use_peer_request_cache(coin_state, peer_request_cache, fork_height):
            return True

        spent_height = coin_state.spent_height
        confirmed_height = coin_state.created_height
        current = await self.wallet_state_manager.coin_store.get_coin_record(coin_state.coin.name())
        # if remote state is same as current local state we skip validation

        # CoinRecord unspent = height 0, coin state = None. We adjust for comparison below
        current_spent_height = None
        if current is not None and current.spent_block_height != 0:
            current_spent_height = current.spent_block_height

        # Same as current state, nothing to do
        if (
            current is not None
            and current_spent_height == spent_height
            and current.confirmed_block_height == confirmed_height
        ):
            peer_request_cache.add_to_states_validated(coin_state)
            return True

        reorg_mode = False

        # If coin was removed from the blockchain
        if confirmed_height is None:
            if current is None:
                # Coin does not exist in local DB, so no need to do anything
                return False
            # This coin got reorged
            reorg_mode = True
            confirmed_height = current.confirmed_block_height

        # request header block for created height
        state_block: Optional[HeaderBlock] = peer_request_cache.get_block(confirmed_height)
        if state_block is None or reorg_mode:
            request = RequestHeaderBlocks(confirmed_height, confirmed_height)
            res = await peer.request_header_blocks(request)
            if res is None:
                return False
            state_block = res.header_blocks[0]
            assert state_block is not None
            peer_request_cache.add_to_blocks(state_block)

        # get proof of inclusion
        assert state_block.foliage_transaction_block is not None
        validate_additions_result = await request_and_validate_additions(
            peer,
            state_block.height,
            state_block.header_hash,
            coin_state.coin.puzzle_hash,
            state_block.foliage_transaction_block.additions_root,
        )

        if validate_additions_result is False:
            self.log.warning("Validate false 1")
            await peer.close(9999)
            return False

        # If spent_height is None, we need to validate that the creation block is actually in the longest blockchain.
        # Otherwise, we don't have to, since we will validate the spent block later.
        if coin_state.spent_height is None:
            validated = await self.validate_block_inclusion(state_block, peer, peer_request_cache)
            if not validated:
                return False

        # TODO: make sure all cases are covered
        if current is not None:
            if spent_height is None and current.spent_block_height != 0:
                # Peer is telling us that coin that was previously known to be spent is not spent anymore
                # Check old state

                request = RequestHeaderBlocks(current.spent_block_height, current.spent_block_height)
                res = await peer.request_header_blocks(request)
                spent_state_block = res.header_blocks[0]
                assert spent_state_block.height == current.spent_block_height
                assert spent_state_block.foliage_transaction_block is not None
                peer_request_cache.add_to_blocks(spent_state_block)

                validate_removals_result: bool = await request_and_validate_removals(
                    peer,
                    current.spent_block_height,
                    spent_state_block.header_hash,
                    coin_state.coin.name(),
                    spent_state_block.foliage_transaction_block.removals_root,
                )
                if validate_removals_result is False:
                    self.log.warning("Validate false 2")
                    await peer.close(9999)
                    return False
                validated = await self.validate_block_inclusion(spent_state_block, peer, peer_request_cache)
                if not validated:
                    return False

        if spent_height is not None:
            # request header block for created height
            spent_state_block = peer_request_cache.get_block(spent_height)
            if spent_state_block is None:
                request = RequestHeaderBlocks(spent_height, spent_height)
                res = await peer.request_header_blocks(request)
                spent_state_block = res.header_blocks[0]
                assert spent_state_block.height == spent_height
                assert spent_state_block.foliage_transaction_block is not None
                peer_request_cache.add_to_blocks(spent_state_block)
            assert spent_state_block is not None
            validate_removals_result = await request_and_validate_removals(
                peer,
                spent_state_block.height,
                spent_state_block.header_hash,
                coin_state.coin.name(),
                spent_state_block.foliage_transaction_block.removals_root,
            )
            if validate_removals_result is False:
                self.log.warning("Validate false 3")
                await peer.close(9999)
                return False
            validated = await self.validate_block_inclusion(spent_state_block, peer, peer_request_cache)
            if not validated:
                return False
        peer_request_cache.add_to_states_validated(coin_state)

        return True

    async def validate_block_inclusion(
        self, block: HeaderBlock, peer: WSChiaConnection, peer_request_cache: PeerRequestCache
    ) -> bool:
        assert self.wallet_state_manager is not None
        assert self.server is not None
        if self.wallet_state_manager.blockchain.contains_height(block.height):
            stored_hash = self.wallet_state_manager.blockchain.height_to_hash(block.height)
            stored_record = self.wallet_state_manager.blockchain.try_block_record(stored_hash)
            if stored_record is not None:
                if stored_record.header_hash == block.header_hash:
                    return True

        weight_proof: Optional[
            Union[WeightProof, WeightProofV2]
        ] = self.wallet_state_manager.blockchain.synced_weight_proof
        if weight_proof is None:
            return False

        if block.height >= weight_proof.recent_chain_data[0].height:
            # this was already validated as part of the wp validation
            index = block.height - weight_proof.recent_chain_data[0].height
            if index >= len(weight_proof.recent_chain_data):
                return False
            if weight_proof.recent_chain_data[index].header_hash != block.header_hash:
                self.log.error("Failed validation 1")
                return False
            return True
        else:
            start = block.height + 1
            compare_to_recent = False
            current_ses: Optional[SubEpochData] = None
            inserted: Optional[SubEpochData] = None
            first_height_recent = weight_proof.recent_chain_data[0].height
            if start > first_height_recent - 1000:
                compare_to_recent = True
                end = first_height_recent
            else:
                if block.height < self.constants.SUB_EPOCH_BLOCKS:
                    inserted = weight_proof.sub_epochs[1]
                    end = self.constants.SUB_EPOCH_BLOCKS + inserted.num_blocks_overflow
                else:
                    request = RequestSESInfo(block.height, block.height + 32)
                    res_ses: Optional[RespondSESInfo] = peer_request_cache.get_ses_request(block.height)
                    if res_ses is None:
                        res_ses = await peer.request_ses_hashes(request)
                        peer_request_cache.add_to_ses_requests(block.height, res_ses)
                    assert res_ses is not None

                    ses_0 = res_ses.reward_chain_hash[0]
                    last_height = res_ses.heights[0][-1]  # Last height in sub epoch
                    end = last_height
                    for idx, ses in enumerate(weight_proof.sub_epochs):
                        if idx > len(weight_proof.sub_epochs) - 3:
                            break
                        if ses.reward_chain_hash == ses_0:
                            current_ses = ses
                            inserted = weight_proof.sub_epochs[idx + 2]
                            break
                    if current_ses is None:
                        self.log.error("Failed validation 2")
                        return False

            all_peers = self.server.get_full_node_connections()
            blocks: Optional[List[HeaderBlock]] = await fetch_header_blocks_in_range(
                start, end, peer_request_cache, all_peers
            )
            if blocks is None:
                self.log.error(f"Error fetching blocks {start} {end}")
                return False

            if compare_to_recent and weight_proof.recent_chain_data[0].header_hash != blocks[-1].header_hash:
                self.log.error("Failed validation 3")
                return False

            reversed_blocks = blocks.copy()
            reversed_blocks.reverse()

            if not compare_to_recent:
                last = reversed_blocks[0].finished_sub_slots[-1].reward_chain.get_hash()
                if inserted is None or last != inserted.reward_chain_hash:
                    self.log.error("Failed validation 4")
                    return False

            for idx, en_block in enumerate(reversed_blocks):
                if idx == len(reversed_blocks) - 1:
                    next_block_rc_hash = block.reward_chain_block.get_hash()
                    prev_hash = block.header_hash
                else:
                    next_block_rc_hash = reversed_blocks[idx + 1].reward_chain_block.get_hash()
                    prev_hash = reversed_blocks[idx + 1].header_hash

                if not en_block.prev_header_hash == prev_hash:
                    self.log.error("Failed validation 5")
                    return False

                if len(en_block.finished_sub_slots) > 0:
                    #  What to do here
                    reversed_slots = en_block.finished_sub_slots.copy()
                    reversed_slots.reverse()
                    for slot_idx, slot in enumerate(reversed_slots[:-1]):
                        hash_val = reversed_slots[slot_idx + 1].reward_chain.get_hash()
                        if not hash_val == slot.reward_chain.end_of_slot_vdf.challenge:
                            self.log.error("Failed validation 6")
                            return False
                    if not next_block_rc_hash == reversed_slots[-1].reward_chain.end_of_slot_vdf.challenge:
                        self.log.error("Failed validation 7")
                        return False
                else:
                    if not next_block_rc_hash == en_block.reward_chain_block.reward_chain_ip_vdf.challenge:
                        self.log.error("Failed validation 8")
                        return False

                if idx > len(reversed_blocks) - 50:
                    if not AugSchemeMPL.verify(
                        en_block.reward_chain_block.proof_of_space.plot_public_key,
                        en_block.foliage.foliage_block_data.get_hash(),
                        en_block.foliage.foliage_block_data_signature,
                    ):
                        self.log.error("Failed validation 9")
                        return False
            return True

    async def fetch_puzzle_solution(self, peer: WSChiaConnection, height: uint32, coin: Coin) -> CoinSpend:
        solution_response = await peer.request_puzzle_solution(
            wallet_protocol.RequestPuzzleSolution(coin.name(), height)
        )
        if solution_response is None or not isinstance(solution_response, wallet_protocol.RespondPuzzleSolution):
            raise ValueError(f"Was not able to obtain solution {solution_response}")
        assert solution_response.response.puzzle.get_tree_hash() == coin.puzzle_hash
        assert solution_response.response.coin_name == coin.name()

        return CoinSpend(
            coin,
            solution_response.response.puzzle.to_serialized_program(),
            solution_response.response.solution.to_serialized_program(),
        )

    async def get_coin_state(
        self, coin_names: List[bytes32], fork_height: Optional[uint32] = None, peer: Optional[WSChiaConnection] = None
    ) -> List[CoinState]:
        assert self.server is not None
        all_nodes = self.server.connection_by_type[NodeType.FULL_NODE]
        if len(all_nodes.keys()) == 0:
            raise ValueError("Not connected to the full node")
        # Use supplied if provided, prioritize trusted otherwise
        if peer is None:
            for node in list(all_nodes.values()):
                if self.is_trusted(node):
                    peer = node
                    break
            if peer is None:
                peer = list(all_nodes.values())[0]

        assert peer is not None
        msg = wallet_protocol.RegisterForCoinUpdates(coin_names, uint32(0))
        coin_state: Optional[RespondToCoinUpdates] = await peer.register_interest_in_coin(msg)
        assert coin_state is not None

        if not self.is_trusted(peer):
            valid_list = []
            for coin in coin_state.coin_states:
                valid = await self.validate_received_state_from_peer(
                    coin, peer, self.get_cache_for_peer(peer), fork_height
                )
                if valid:
                    valid_list.append(coin)
            return valid_list

        return coin_state.coin_states

    async def fetch_children(
        self, peer: WSChiaConnection, coin_name: bytes32, fork_height: Optional[uint32] = None
    ) -> List[CoinState]:
        response: Optional[wallet_protocol.RespondChildren] = await peer.request_children(
            wallet_protocol.RequestChildren(coin_name)
        )
        if response is None or not isinstance(response, wallet_protocol.RespondChildren):
            raise ValueError(f"Was not able to obtain children {response}")

        if not self.is_trusted(peer):
            request_cache = self.get_cache_for_peer(peer)
            validated = []
            for state in response.coin_states:
                valid = await self.validate_received_state_from_peer(state, peer, request_cache, fork_height)
                if valid:
                    validated.append(state)
            return validated
        return response.coin_states

    # For RPC only. You should use wallet_state_manager.add_pending_transaction for normal wallet business.
    async def push_tx(self, spend_bundle):
        msg = make_msg(
            ProtocolMessageTypes.send_transaction,
            wallet_protocol.SendTransaction(spend_bundle),
        )
        full_nodes = self.server.get_full_node_connections()
        for peer in full_nodes:
            await peer.send_message(msg)<|MERGE_RESOLUTION|>--- conflicted
+++ resolved
@@ -147,12 +147,9 @@
         self.validation_semaphore = None
         self.local_node_synced = False
         self.LONG_SYNC_THRESHOLD = 200
-<<<<<<< HEAD
         self.salt = bytes32.from_bytes(token_bytes(32))
-=======
         self.last_wallet_tx_resend_time: int = 0
         self.wallet_tx_resend_timeout_secs: int = 1800  # Duration in seconds
->>>>>>> 04b543e2
 
     async def ensure_keychain_proxy(self) -> KeychainProxy:
         if self.keychain_proxy is None:
