from __future__ import annotations

import dataclasses
<<<<<<< HEAD
=======
from typing import Any, Dict, List, Optional
>>>>>>> 88bf11b5
from pathlib import Path
from typing import Any, Callable, Dict, List, Optional, Tuple, Type, TypeVar

from typing_extensions import Protocol, final

from chia.data_layer.data_layer import DataLayer
from chia.data_layer.data_layer_util import Side, Subscription
from chia.rpc.rpc_server import Endpoint

from chia.types.blockchain_format.sized_bytes import bytes32
from chia.util.byte_types import hexstr_to_bytes

# todo input assertions for all rpc's
from chia.util.ints import uint64
from chia.util.streamable import recurse_jsonify


@final
@dataclasses.dataclass(frozen=True)
class KeyValue:
    key: bytes
    value: bytes

    @classmethod
    def unmarshal(cls, marshalled: Dict[str, Any]) -> KeyValue:
        return cls(
            key=hexstr_to_bytes(marshalled["key"]),
            value=hexstr_to_bytes(marshalled["value"]),
        )

    def marshal(self) -> Dict[str, Any]:
        return {
            "key": self.key.hex(),
            "value": self.value.hex(),
        }


@dataclasses.dataclass(frozen=True)
class OfferStore:
    store_id: bytes32
    inclusions: Tuple[KeyValue, ...]

    @classmethod
    def unmarshal(cls, marshalled: Dict[str, Any]) -> OfferStore:
        return cls(
            store_id=bytes32.from_hexstr(marshalled["store_id"]),
            inclusions=tuple(KeyValue.unmarshal(key_value) for key_value in marshalled["inclusions"]),
        )

    def marshal(self) -> Dict[str, Any]:
        return {
            "store_id": self.store_id.hex(),
            "inclusions": [key_value.marshal() for key_value in self.inclusions],
        }


# TODO: repeats chia.data_layer.data_layer_util.ProofOfInclusionLayer
@dataclasses.dataclass(frozen=True)
class Layer:
    other_hash_side: Side
    other_hash: bytes32
    # TODO: redundant?
    combined_hash: bytes32

    @classmethod
    def unmarshal(cls, marshalled: Dict[str, Any]) -> Layer:
        return cls(
            other_hash_side=Side.unmarshal(marshalled["other_hash_side"]),
            other_hash=bytes32.from_hexstr(marshalled["other_hash"]),
            combined_hash=bytes32.from_hexstr(marshalled["combined_hash"]),
        )

    def marshal(self) -> Dict[str, Any]:
        return {
            "other_hash_side": self.other_hash_side.marshal(),
            "other_hash": self.other_hash.hex(),
            "combined_hash": self.combined_hash.hex(),
        }


@dataclasses.dataclass(frozen=True)
class MakeOfferRequest:
    maker: Tuple[OfferStore, ...]
    taker: Tuple[OfferStore, ...]

    @classmethod
    def unmarshal(cls, marshalled: Dict[str, Any]) -> MakeOfferRequest:
        return cls(
            maker=tuple(OfferStore.unmarshal(offer_store) for offer_store in marshalled["maker"]),
            taker=tuple(OfferStore.unmarshal(offer_store) for offer_store in marshalled["maker"]),
        )

    def marshal(self) -> Dict[str, Any]:
        return {
            "maker": [offer_store.marshal() for offer_store in self.maker],
            "taker": [offer_store.marshal() for offer_store in self.taker],
        }


@dataclasses.dataclass(frozen=True)
class Proof:
    key: bytes
    value: bytes
    # TODO: redundant?
    node_hash: bytes32
    layers: Tuple[Layer, ...]

    @classmethod
    def unmarshal(cls, marshalled: Dict[str, Any]) -> Proof:
        return cls(
            key=hexstr_to_bytes(marshalled["key"]),
            value=hexstr_to_bytes(marshalled["value"]),
            node_hash=bytes32.from_hexstr(marshalled["node_hash"]),
            layers=tuple(Layer.unmarshal(layer) for layer in marshalled["layers"]),
        )

    def marshal(self) -> Dict[str, Any]:
        return {
            "key": self.key.hex(),
            "value": self.value.hex(),
            "node_hash": self.node_hash.hex(),
            "layers": [layer.marshal() for layer in self.layers],
        }


@dataclasses.dataclass(frozen=True)
class StoreProofs:
    store_id: bytes32
    proofs: Tuple[Proof, ...]

    @classmethod
    def unmarshal(cls, marshalled: Dict[str, Any]) -> StoreProofs:
        return cls(
            store_id=bytes32.from_hexstr(marshalled["store_id"]),
            proofs=tuple(Proof.unmarshal(proof) for proof in marshalled["proofs"]),
        )

    def marshal(self) -> Dict[str, Any]:
        return {
            "store_id": self.store_id.hex(),
            "proofs": [proof.marshal() for proof in self.proofs],
        }


@dataclasses.dataclass(frozen=True)
class Offer:
    # TODO: enforce bech32m and prefix?
    offer_id: str
    offer: bytes
    taker: Tuple[OfferStore, ...]
    maker: Tuple[StoreProofs, ...]

    @classmethod
    def unmarshal(cls, marshalled: Dict[str, Any]) -> Offer:
        return cls(
            offer_id=marshalled["offer_id"],
            offer=hexstr_to_bytes(marshalled["offer"]),
            taker=tuple(OfferStore.unmarshal(offer_store) for offer_store in marshalled["taker"]),
            maker=tuple(StoreProofs.unmarshal(store_proof) for store_proof in marshalled["maker"]),
        )

    def marshal(self) -> Dict[str, Any]:
        return {
            "offer_id": self.offer_id,
            "offer": self.offer.hex(),
            "taker": [offer_store.marshal() for offer_store in self.taker],
            "maker": [store_proofs.marshal() for store_proofs in self.maker],
        }


@dataclasses.dataclass(frozen=True)
class MakeOfferResponse:
    success: bool
    offer: Offer

    @classmethod
    def unmarshal(cls, marshalled: Dict[str, Any]) -> MakeOfferResponse:
        return cls(
            success=marshalled["success"],
            offer=Offer.unmarshal(marshalled["offer"]),
        )

    def marshal(self) -> Dict[str, Any]:
        return {
            "success": self.success,
            "offer": self.offer.marshal(),
        }


@dataclasses.dataclass(frozen=True)
class TakeOfferRequest:
    offer: Offer

    @classmethod
    def unmarshal(cls, marshalled: Dict[str, Any]) -> TakeOfferRequest:
        return cls(
            offer=Offer.unmarshal(marshalled["offer"]),
        )

    def marshal(self) -> Dict[str, Any]:
        return {
            "offer": self.offer.marshal(),
        }


@dataclasses.dataclass(frozen=True)
class TakeOfferResponse:
    success: bool
    transaction_id: bytes32

    @classmethod
    def unmarshal(cls, marshalled: Dict[str, Any]) -> TakeOfferResponse:
        return cls(
            success=marshalled["success"],
            transaction_id=bytes32.from_hexstr(marshalled["transaction_id"]),
        )

    def marshal(self) -> Dict[str, Any]:
        return {
            "success": self.success,
            "transaction_id": self.transaction_id.hex(),
        }


_T = TypeVar("_T")


class MarshallableProtocol(Protocol):
    @classmethod
    def unmarshal(cls: Type[_T], marshalled: Dict[str, Any]) -> _T:
        ...

    def marshal(self) -> Dict[str, Any]:
        ...


class UnboundRoute(Protocol):
    async def __call__(self, request: Dict[str, Any]) -> Dict[str, object]:
        pass


class UnboundMarshalledRoute(Protocol):
    # Ignoring pylint complaint about the name of the first argument since this is a
    # special case.
    async def __call__(
        protocol_self, self: Any, request: MarshallableProtocol
    ) -> MarshallableProtocol:  # pylint: disable=E0213
        pass


class RouteDecorator(Protocol):
    def __call__(self, route: UnboundMarshalledRoute) -> UnboundRoute:
        pass


# TODO: move elsewhere if this is going to survive
def marshal() -> RouteDecorator:
    def decorator(route: UnboundMarshalledRoute) -> UnboundRoute:
        from typing import get_type_hints

        hints = get_type_hints(route)
        request_class: Type[MarshallableProtocol] = hints["request"]

        async def wrapper(self: object, request: Dict[str, object]) -> Dict[str, object]:
            unmarshalled_request = request_class.unmarshal(request)

            response = await route(self, request=unmarshalled_request)

            return response.marshal()

        # type ignoring since mypy is having issues with bound vs. unbound methods
        return wrapper  # type: ignore[return-value]

    return decorator


def process_change(change: Dict[str, Any]) -> Dict[str, Any]:
    # TODO: A full class would likely be nice for this so downstream doesn't
    #       have to deal with maybe-present attributes or Dict[str, Any] hints.
    reference_node_hash = change.get("reference_node_hash")
    if reference_node_hash is not None:
        reference_node_hash = bytes32(hexstr_to_bytes(reference_node_hash))

    side = change.get("side")
    if side is not None:
        side = Side(side)

    value = change.get("value")
    if value is not None:
        value = hexstr_to_bytes(value)

    return {
        **change,
        "key": hexstr_to_bytes(change["key"]),
        "value": value,
        "reference_node_hash": reference_node_hash,
        "side": side,
    }


def get_fee(config: Dict[str, Any], request: Dict[str, Any]) -> uint64:
    fee = request.get("fee")
    if fee is None:
        config_fee = config.get("fee", 0)
        return uint64(config_fee)
    return uint64(fee)


class DataLayerRpcApi:
    # TODO: other RPC APIs do not accept a wallet and the service start does not expect to provide one
    def __init__(self, data_layer: DataLayer):  # , wallet: DataLayerWallet):
        self.service: DataLayer = data_layer
        self.service_name = "chia_data_layer"

    def get_routes(self) -> Dict[str, Endpoint]:
        return {
            "/create_data_store": self.create_data_store,
            "/get_owned_stores": self.get_owned_stores,
            "/batch_update": self.batch_update,
            "/get_value": self.get_value,
            "/get_keys_values": self.get_keys_values,
            "/get_ancestors": self.get_ancestors,
            "/get_root": self.get_root,
            "/get_local_root": self.get_local_root,
            "/get_roots": self.get_roots,
            "/delete_key": self.delete_key,
            "/insert": self.insert,
            "/subscribe": self.subscribe,
            "/unsubscribe": self.unsubscribe,
            "/subscriptions": self.subscriptions,
            "/get_kv_diff": self.get_kv_diff,
            "/get_root_history": self.get_root_history,
            "/add_missing_files": self.add_missing_files,
            "/make_offer": self.make_offer,
            "/take_offer": self.take_offer,
        }

    async def create_data_store(self, request: Dict[str, Any]) -> Dict[str, Any]:
        if self.service is None:
            raise Exception("Data layer not created")
        fee = get_fee(self.service.config, request)
        txs, value = await self.service.create_store(uint64(fee))
        return {"txs": txs, "id": value.hex()}

    async def get_owned_stores(self, request: Dict[str, Any]) -> Dict[str, Any]:
        if self.service is None:
            raise Exception("Data layer not created")
        singleton_records = await self.service.get_owned_stores()
        return {"store_ids": [singleton.launcher_id.hex() for singleton in singleton_records]}

    async def get_value(self, request: Dict[str, Any]) -> Dict[str, Any]:
        store_id = bytes32.from_hexstr(request["id"])
        key = hexstr_to_bytes(request["key"])
        if self.service is None:
            raise Exception("Data layer not created")
        value = await self.service.get_value(store_id=store_id, key=key)
        hex = None
        if value is not None:
            hex = value.hex()
        return {"value": hex}

    async def get_keys_values(self, request: Dict[str, Any]) -> Dict[str, Any]:
        store_id = bytes32(hexstr_to_bytes(request["id"]))
        root_hash = request.get("root_hash")
        if root_hash is not None:
            root_hash = bytes32.from_hexstr(root_hash)
        if self.service is None:
            raise Exception("Data layer not created")
        res = await self.service.get_keys_values(store_id, root_hash)
        json_nodes = []
        for node in res:
            json = recurse_jsonify(dataclasses.asdict(node))
            json_nodes.append(json)
        return {"keys_values": json_nodes}

    async def get_ancestors(self, request: Dict[str, Any]) -> Dict[str, Any]:
        store_id = bytes32(hexstr_to_bytes(request["id"]))
        node_hash = bytes32.from_hexstr(request["hash"])
        if self.service is None:
            raise Exception("Data layer not created")
        value = await self.service.get_ancestors(node_hash, store_id)
        return {"ancestors": value}

    async def batch_update(self, request: Dict[str, Any]) -> Dict[str, Any]:
        """
        id  - the id of the store we are operating on
        changelist - a list of changes to apply on store
        """
        fee = get_fee(self.service.config, request)
        changelist = [process_change(change) for change in request["changelist"]]
        store_id = bytes32(hexstr_to_bytes(request["id"]))
        # todo input checks
        if self.service is None:
            raise Exception("Data layer not created")
        transaction_record = await self.service.batch_update(store_id, changelist, uint64(fee))
        if transaction_record is None:
            raise Exception(f"Batch update failed for: {store_id}")
        return {"tx_id": transaction_record.name}

    async def insert(self, request: Dict[str, Any]) -> Dict[str, Any]:
        """
        rows_to_add a list of clvm objects as bytes to add to talbe
        rows_to_remove a list of row hashes to remove
        """
        fee = get_fee(self.service.config, request)
        key = hexstr_to_bytes(request["key"])
        value = hexstr_to_bytes(request["value"])
        store_id = bytes32(hexstr_to_bytes(request["id"]))
        # todo input checks
        if self.service is None:
            raise Exception("Data layer not created")
        changelist = [{"action": "insert", "key": key, "value": value}]
        transaction_record = await self.service.batch_update(store_id, changelist, uint64(fee))
        return {"tx_id": transaction_record.name}

    async def delete_key(self, request: Dict[str, Any]) -> Dict[str, Any]:
        """
        rows_to_add a list of clvm objects as bytes to add to talbe
        rows_to_remove a list of row hashes to remove
        """
        fee = get_fee(self.service.config, request)
        key = hexstr_to_bytes(request["key"])
        store_id = bytes32(hexstr_to_bytes(request["id"]))
        # todo input checks
        if self.service is None:
            raise Exception("Data layer not created")
        changelist = [{"action": "delete", "key": key}]
        transaction_record = await self.service.batch_update(store_id, changelist, uint64(fee))
        return {"tx_id": transaction_record.name}

    async def get_root(self, request: Dict[str, Any]) -> Dict[str, Any]:
        """get hash of latest tree root"""
        store_id = bytes32(hexstr_to_bytes(request["id"]))
        # todo input checks
        if self.service is None:
            raise Exception("Data layer not created")
        rec = await self.service.get_root(store_id)
        if rec is None:
            raise Exception(f"Failed to get root for {store_id.hex()}")
        return {"hash": rec.root, "confirmed": rec.confirmed, "timestamp": rec.timestamp}

    async def get_local_root(self, request: Dict[str, Any]) -> Dict[str, Any]:
        """get hash of latest tree root saved in our local datastore"""
        store_id = bytes32(hexstr_to_bytes(request["id"]))
        # todo input checks
        if self.service is None:
            raise Exception("Data layer not created")
        res = await self.service.get_local_root(store_id)
        return {"hash": res}

    async def get_roots(self, request: Dict[str, Any]) -> Dict[str, Any]:
        """
        get state hashes for a list of roots
        """
        store_ids = request["ids"]
        # todo input checks
        if self.service is None:
            raise Exception("Data layer not created")
        roots = []
        for id in store_ids:
            id_bytes = bytes32.from_hexstr(id)
            rec = await self.service.get_root(id_bytes)
            if rec is not None:
                roots.append({"id": id_bytes, "hash": rec.root, "confirmed": rec.confirmed, "timestamp": rec.timestamp})
        return {"root_hashes": roots}

    async def subscribe(self, request: Dict[str, Any]) -> Dict[str, Any]:
        """
        subscribe to singleton
        """
        store_id = request.get("id")
        if store_id is None:
            raise Exception("missing store id in request")

        if self.service is None:
            raise Exception("Data layer not created")
        store_id_bytes = bytes32.from_hexstr(store_id)
        urls = request["urls"]
        await self.service.subscribe(store_id=store_id_bytes, urls=urls)
        return {}

    async def unsubscribe(self, request: Dict[str, Any]) -> Dict[str, Any]:
        """
        unsubscribe from singleton
        """
        store_id = request.get("id")
        if store_id is None:
            raise Exception("missing store id in request")
        if self.service is None:
            raise Exception("Data layer not created")
        store_id_bytes = bytes32.from_hexstr(store_id)
        await self.service.unsubscribe(store_id_bytes)
        return {}

    async def subscriptions(self, request: Dict[str, Any]) -> Dict[str, Any]:
        """
        List current subscriptions
        """
        if self.service is None:
            raise Exception("Data layer not created")
        subscriptions: List[Subscription] = await self.service.get_subscriptions()
        return {"store_ids": [sub.tree_id.hex() for sub in subscriptions]}

    async def add_missing_files(self, request: Dict[str, Any]) -> Dict[str, Any]:
        """
        complete the data server files.
        """
        if "ids" in request:
            store_ids = request["ids"]
            ids_bytes = [bytes32.from_hexstr(id) for id in store_ids]
        else:
            subscriptions: List[Subscription] = await self.service.get_subscriptions()
            ids_bytes = [subscription.tree_id for subscription in subscriptions]
        override = request.get("override", False)
        foldername: Optional[Path] = None
        if "foldername" in request:
            foldername = Path(request["foldername"])
        for tree_id in ids_bytes:
            await self.service.add_missing_files(tree_id, override, foldername)
        return {}

    async def get_root_history(self, request: Dict[str, Any]) -> Dict[str, Any]:
        """
        get history of state hashes for a store
        """
        if self.service is None:
            raise Exception("Data layer not created")
        store_id = request["id"]
        id_bytes = bytes32.from_hexstr(store_id)
        records = await self.service.get_root_history(id_bytes)
        res: List[Dict[str, Any]] = []
        for rec in records:
            res.insert(0, {"root_hash": rec.root, "confirmed": rec.confirmed, "timestamp": rec.timestamp})
        return {"root_history": res}

    async def get_kv_diff(self, request: Dict[str, Any]) -> Dict[str, Any]:
        """
        get kv diff between two root hashes
        """
        if self.service is None:
            raise Exception("Data layer not created")
        store_id = request["id"]
        id_bytes = bytes32.from_hexstr(store_id)
        hash_1 = request["hash_1"]
        hash_1_bytes = bytes32.from_hexstr(hash_1)
        hash_2 = request["hash_2"]
        hash_2_bytes = bytes32.from_hexstr(hash_2)
        records = await self.service.get_kv_diff(id_bytes, hash_1_bytes, hash_2_bytes)
        res: List[Dict[str, Any]] = []
        for rec in records:
            res.insert(0, {"type": rec.type.name, "key": rec.key.hex(), "value": rec.value.hex()})
        return {"diff": res}

    # TODO: figure out the hinting
    @marshal()  # type: ignore[arg-type]
    async def make_offer(self, request: MakeOfferRequest) -> MakeOfferResponse:
        maker_store_proofs: List[StoreProofs] = []
        for offer_store in request.maker:
            store_id = offer_store.store_id
            proofs: List[Proof] = []
            for kv in offer_store.inclusions:
                # TODO: am i reaching too far down here?
                node = await self.service.data_store.get_node_by_key(tree_id=store_id, key=kv.key)
                proof_of_inclusion = await self.service.data_store.get_proof_of_inclusion_by_hash(
                    node_hash=node.hash,
                    tree_id=store_id,
                )
                proof = Proof(
                    key=kv.key,
                    value=kv.value,
                    node_hash=proof_of_inclusion.node_hash,
                    layers=tuple(
                        Layer(
                            other_hash_side=layer.other_hash_side,
                            other_hash=layer.other_hash,
                            combined_hash=layer.combined_hash,
                        )
                        for layer in proof_of_inclusion.layers
                    ),
                )
                proofs.append(proof)
            store_proof = StoreProofs(store_id=offer_store.store_id, proofs=tuple(proofs))
            maker_store_proofs.append(store_proof)

        offer = Offer(
            offer_id="",
            offer=b"",
            taker=(),
            maker=tuple(maker_store_proofs),
        )

        return MakeOfferResponse(success=True, offer=offer)

    # TODO: figure out the hinting
    @marshal()  # type: ignore[arg-type]
    async def take_offer(self, request: TakeOfferRequest) -> TakeOfferResponse:
        return TakeOfferResponse(success=True, transaction_id=bytes32(b"\0" * 32))<|MERGE_RESOLUTION|>--- conflicted
+++ resolved
@@ -1,12 +1,8 @@
 from __future__ import annotations
 
 import dataclasses
-<<<<<<< HEAD
-=======
-from typing import Any, Dict, List, Optional
->>>>>>> 88bf11b5
 from pathlib import Path
-from typing import Any, Callable, Dict, List, Optional, Tuple, Type, TypeVar
+from typing import Any, Dict, List, Optional, Tuple, Type, TypeVar
 
 from typing_extensions import Protocol, final
 
