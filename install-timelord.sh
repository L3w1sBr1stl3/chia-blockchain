#!/bin/bash

set -o errexit

USAGE_TEXT="\
Usage: $0 [-d]

  -n                          do not install Python development package, Python.h etc
  -h                          display this help and exit
"

usage() {
  echo "${USAGE_TEXT}"
}

INSTALL_PYTHON_DEV=1

while getopts nh flag
do
  case "${flag}" in
    # development
    n) INSTALL_PYTHON_DEV=;;
    h) usage; exit 0;;
    *) echo; usage; exit 1;;
  esac
done

if [ -z "$VIRTUAL_ENV" ]; then
  echo "This requires the chia python virtual environment."
  echo "Execute '. ./activate' before running."
	exit 1
fi

echo "Timelord requires CMake 3.14+ to compile vdf_client."

PYTHON_VERSION=$(python -c 'import sys; print(f"python{sys.version_info.major}.{sys.version_info.minor}")')
echo "Python version: $PYTHON_VERSION"

if [ "$INSTALL_PYTHON_DEV" ]; then
  PYTHON_DEV_DEPENDENCY=lib"$PYTHON_VERSION"-dev
else
  PYTHON_DEV_DEPENDENCY=
fi

export BUILD_VDF_BENCH=Y # Installs the useful vdf_bench test of CPU squaring speed
THE_PATH=$(python -c 'import pkg_resources; print( pkg_resources.get_distribution("chiavdf").location)' 2>/dev/null)/vdf_client
<<<<<<< HEAD
#CHIAVDF_VERSION=$(python -c 'from setup import dependencies; t = [_ for _ in dependencies if _.startswith("chiavdf")][0]; print(t)')
# TODO: this isn't the version...  it's the requirement
.penv/bin/poetry show --no-ansi --no-interaction chiavdf
.penv/bin/poetry show --no-ansi --no-interaction chiavdf | grep 'version[[:space:]]*:' | sed 's/version[[:space:]]*: //'
CHIAVDF_VERSION="chiavdf==$(.penv/bin/poetry show --no-ansi --no-interaction chiavdf | grep 'version[[:space:]]*:' | sed 's/version[[:space:]]*: //')"
=======
CHIAVDF_VERSION=$(python -c 'import os; os.environ["CHIA_SKIP_SETUP"] = "1"; from setup import dependencies; t = [_ for _ in dependencies if _.startswith("chiavdf")][0]; print(t)')
>>>>>>> f3e14b0d

ubuntu_cmake_install() {
	UBUNTU_PRE_2004=$(python -c 'import subprocess; process = subprocess.run(["lsb_release", "-rs"], stdout=subprocess.PIPE); print(float(process.stdout) < float(20.04))')
	if [ "$UBUNTU_PRE_2004" = "True" ]; then
		echo "Installing CMake with snap."
		sudo apt-get install snapd -y
		sudo apt-get remove --purge cmake -y
		hash -r
		sudo snap install cmake --classic
		. /etc/profile
	else
		echo "Ubuntu 20.04LTS and newer support CMake 3.16+"
		sudo apt-get install cmake -y
	fi
}

symlink_vdf_bench() {
	if [ ! -e vdf_bench ] && [ -e venv/lib/"$1"/site-packages/vdf_bench ]; then
		echo ln -s venv/lib/"$1"/site-packages/vdf_bench
		ln -s venv/lib/"$1"/site-packages/vdf_bench .
	elif [ ! -e venv/lib/"$1"/site-packages/vdf_bench ]; then
		echo "ERROR: Could not find venv/lib/$1/site-packages/vdf_bench"
	else
		echo "./vdf_bench link exists."
	fi
}

if [ "$(uname)" = "Linux" ] && type apt-get; then
	UBUNTU_DEBIAN=true
	echo "Found Ubuntu/Debian."
elif [ "$(uname)" = "Linux" ] && type dnf || yum; then
	RHEL_BASED=true
	echo "Found RedHat."
elif [ "$(uname)" = "Darwin" ]; then
	MACOS=true
	echo "Found MacOS."
fi

if [ -e "$THE_PATH" ]; then
	echo "$THE_PATH"
	echo "vdf_client already exists, no action taken"
else
	if [ -e venv/bin/python ] && test $UBUNTU_DEBIAN; then
		echo "Installing chiavdf dependencies on Ubuntu/Debian"
		# If Ubuntu version is older than 20.04LTS then upgrade CMake
		ubuntu_cmake_install
		# Install remaining needed development tools - assumes venv and prior run of install.sh
		echo "apt-get install libgmp-dev libboost-python-dev $PYTHON_DEV_DEPENDENCY libboost-system-dev build-essential -y"
		sudo apt-get install libgmp-dev libboost-python-dev "$PYTHON_DEV_DEPENDENCY" libboost-system-dev build-essential -y
		echo "Installing chiavdf from source on Ubuntu/Debian"
		echo venv/bin/python -m pip install --force --no-binary chiavdf "$CHIAVDF_VERSION"
		venv/bin/python -m pip install --force --no-binary chiavdf "$CHIAVDF_VERSION"
		symlink_vdf_bench "$PYTHON_VERSION"
	elif [ -e venv/bin/python ] && test $RHEL_BASED; then
		echo "Installing chiavdf dependencies on RedHat/CentOS/Fedora"
		# Install remaining needed development tools - assumes venv and prior run of install.sh
		echo "yum install gcc gcc-c++ gmp-devel $PYTHON_DEV_DEPENDENCY libtool make autoconf automake openssl-devel libevent-devel boost-devel python3 cmake -y"
		sudo yum install gcc gcc-c++ gmp-devel "$PYTHON_DEV_DEPENDENCY" libtool make autoconf automake openssl-devel libevent-devel boost-devel python3 cmake -y
		echo "Installing chiavdf from source on RedHat/CentOS/Fedora"
		echo venv/bin/python -m pip install --force --no-binary chiavdf "$CHIAVDF_VERSION"
		venv/bin/python -m pip install --force --no-binary chiavdf "$CHIAVDF_VERSION"
		symlink_vdf_bench "$PYTHON_VERSION"
	elif [ -e venv/bin/python ] && test $MACOS; then
		echo "Installing chiavdf dependencies for MacOS."
		brew install boost cmake gmp
		echo "Installing chiavdf from source."
		# User needs to provide required packages
		echo venv/bin/python -m pip install --force --no-binary chiavdf "$CHIAVDF_VERSION"
		venv/bin/python -m pip install --force --no-binary chiavdf "$CHIAVDF_VERSION"
		symlink_vdf_bench "$PYTHON_VERSION"
	elif [ -e venv/bin/python ]; then
		echo "Installing chiavdf from source."
		# User needs to provide required packages
		echo venv/bin/python -m pip install --force --no-binary chiavdf "$CHIAVDF_VERSION"
		venv/bin/python -m pip install --force --no-binary chiavdf "$CHIAVDF_VERSION"
		symlink_vdf_bench "$PYTHON_VERSION"
	else
		echo "No venv created yet, please run install.sh."
	fi
fi
echo "To estimate a timelord on this CPU try './vdf_bench square_asm 400000' for an ips estimate."<|MERGE_RESOLUTION|>--- conflicted
+++ resolved
@@ -44,15 +44,11 @@
 
 export BUILD_VDF_BENCH=Y # Installs the useful vdf_bench test of CPU squaring speed
 THE_PATH=$(python -c 'import pkg_resources; print( pkg_resources.get_distribution("chiavdf").location)' 2>/dev/null)/vdf_client
-<<<<<<< HEAD
-#CHIAVDF_VERSION=$(python -c 'from setup import dependencies; t = [_ for _ in dependencies if _.startswith("chiavdf")][0]; print(t)')
+#CHIAVDF_VERSION=$(python -c 'import os; os.environ["CHIA_SKIP_SETUP"] = "1"; from setup import dependencies; t = [_ for _ in dependencies if _.startswith("chiavdf")][0]; print(t)')
 # TODO: this isn't the version...  it's the requirement
 .penv/bin/poetry show --no-ansi --no-interaction chiavdf
 .penv/bin/poetry show --no-ansi --no-interaction chiavdf | grep 'version[[:space:]]*:' | sed 's/version[[:space:]]*: //'
 CHIAVDF_VERSION="chiavdf==$(.penv/bin/poetry show --no-ansi --no-interaction chiavdf | grep 'version[[:space:]]*:' | sed 's/version[[:space:]]*: //')"
-=======
-CHIAVDF_VERSION=$(python -c 'import os; os.environ["CHIA_SKIP_SETUP"] = "1"; from setup import dependencies; t = [_ for _ in dependencies if _.startswith("chiavdf")][0]; print(t)')
->>>>>>> f3e14b0d
 
 ubuntu_cmake_install() {
 	UBUNTU_PRE_2004=$(python -c 'import subprocess; process = subprocess.run(["lsb_release", "-rs"], stdout=subprocess.PIPE); print(float(process.stdout) < float(20.04))')
