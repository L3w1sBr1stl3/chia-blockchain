from __future__ import annotations

from typing import List, Tuple

import pytest
import pytest_asyncio

from chia.cmds.units import units
from chia.consensus.block_record import BlockRecord
from chia.consensus.block_rewards import calculate_base_farmer_reward, calculate_pool_reward
from chia.full_node.full_node import FullNode
from chia.server.outbound_message import NodeType
from chia.server.server import ChiaServer
from chia.server.start_service import Service
from chia.simulator.block_tools import BlockTools, create_block_tools_async, test_constants
from chia.simulator.full_node_simulator import FullNodeSimulator
from chia.simulator.keyring import TempKeyring
from chia.simulator.setup_nodes import SimulatorsAndWallets
from chia.simulator.setup_services import setup_full_node
from chia.simulator.simulator_protocol import FarmNewBlockProtocol, GetAllCoinsProtocol, ReorgProtocol
from chia.simulator.time_out_assert import time_out_assert
from chia.types.blockchain_format.sized_bytes import bytes32
from chia.types.peer_info import PeerInfo
from chia.util.ints import uint16, uint32, uint64
from chia.wallet.wallet_node import WalletNode

test_constants_modified = test_constants.replace(
    **{
        "DIFFICULTY_STARTING": 2**8,
        "DISCRIMINANT_SIZE_BITS": 1024,
        "SUB_EPOCH_BLOCKS": 140,
        "WEIGHT_PROOF_THRESHOLD": 2,
        "WEIGHT_PROOF_RECENT_BLOCKS": 350,
        "MAX_SUB_SLOT_BLOCKS": 50,
        "NUM_SPS_SUB_SLOT": 32,  # Must be a power of 2
        "EPOCH_BLOCKS": 280,
        "SUB_SLOT_ITERS_STARTING": 2**20,
        "NUMBER_ZERO_BITS_PLOT_FILTER": 5,
    }
)


# TODO: Ideally, the db_version should be the (parameterized) db_version
# fixture, to test all versions of the database schema. This doesn't work
# because of a hack in shutting down the full node, which means you cannot run
# more than one simulations per process.
@pytest_asyncio.fixture(scope="function")
async def extra_node(self_hostname):
    with TempKeyring() as keychain:
        b_tools = await create_block_tools_async(constants=test_constants_modified, keychain=keychain)
        async for service in setup_full_node(
            test_constants_modified,
            "blockchain_test_3.db",
            self_hostname,
            b_tools,
            db_version=1,
        ):
            yield service._api


class TestSimulation:
    @pytest.mark.asyncio
    async def test_simulation_1(self, simulation, extra_node, self_hostname):
        node1, node2, _, _, _, _, _, _, _, sanitizer_server = simulation
        server1: ChiaServer = node1.full_node.server

        node1_port: uint16 = server1.get_port()
        node2_port: uint16 = node2.full_node.server.get_port()

        # Connect node 1 to node 2
        connected: bool = await server1.start_client(PeerInfo(self_hostname, node2_port))
        assert connected, f"node1 was unable to connect to node2 on port {node2_port}"
        assert len(server1.get_connections(NodeType.FULL_NODE, outbound=True)) >= 1

        # Connect node3 to node1 and node2 - checks come later
        node3: Service[FullNode] = extra_node
        server3: ChiaServer = node3.full_node.server
        connected = await server3.start_client(PeerInfo(self_hostname, node1_port))
        assert connected, f"server3 was unable to connect to node1 on port {node1_port}"
        connected = await server3.start_client(PeerInfo(self_hostname, node2_port))
        assert connected, f"server3 was unable to connect to node2 on port {node2_port}"
        assert len(server3.get_connections(NodeType.FULL_NODE, outbound=True)) >= 2

        # wait up to 10 mins for node2 to sync the chain to height 7
        await time_out_assert(600, node2.full_node.blockchain.get_peak_height, 7)

        connected = await sanitizer_server.start_client(PeerInfo(self_hostname, node2_port))
        assert connected, f"sanitizer_server was unable to connect to node2 on port {node2_port}"

        async def has_compact(node1, node2):
            peak_height_1 = node1.full_node.blockchain.get_peak_height()
            headers_1 = await node1.full_node.blockchain.get_header_blocks_in_range(0, peak_height_1 - 6)
            peak_height_2 = node2.full_node.blockchain.get_peak_height()
            headers_2 = await node2.full_node.blockchain.get_header_blocks_in_range(0, peak_height_2 - 6)
            # Commented to speed up.
            # cc_eos = [False, False]
            # icc_eos = [False, False]
            # cc_sp = [False, False]
            # cc_ip = [False, False]
            has_compact = [False, False]
            for index, headers in enumerate([headers_1, headers_2]):
                for header in headers.values():
                    for sub_slot in header.finished_sub_slots:
                        if sub_slot.proofs.challenge_chain_slot_proof.normalized_to_identity:
                            # cc_eos[index] = True
                            has_compact[index] = True
                        if (
                            sub_slot.proofs.infused_challenge_chain_slot_proof is not None
                            and sub_slot.proofs.infused_challenge_chain_slot_proof.normalized_to_identity
                        ):
                            # icc_eos[index] = True
                            has_compact[index] = True
                    if (
                        header.challenge_chain_sp_proof is not None
                        and header.challenge_chain_sp_proof.normalized_to_identity
                    ):
                        # cc_sp[index] = True
                        has_compact[index] = True
                    if header.challenge_chain_ip_proof.normalized_to_identity:
                        # cc_ip[index] = True
                        has_compact[index] = True

            # return (
            #     cc_eos == [True, True] and icc_eos == [True, True] and cc_sp == [True, True] and cc_ip == [True, True]
            # )
            return has_compact == [True, True]

        await time_out_assert(600, has_compact, True, node1, node2)

        # check node3 has synced to the proper height
        peak_height: uint32 = max(
            node1.full_node.blockchain.get_peak_height(), node2.full_node.blockchain.get_peak_height()
        )
        # wait up to 10 mins for node3 to sync
        await time_out_assert(600, node3.full_node.blockchain.get_peak_height, peak_height)

    @pytest.mark.asyncio
    async def test_simulator_auto_farm_and_get_coins(
        self,
        two_wallet_nodes: Tuple[List[FullNodeSimulator], List[Tuple[WalletNode, ChiaServer]], BlockTools],
        self_hostname: str,
    ) -> None:
        num_blocks = 2
        full_nodes, wallets, _ = two_wallet_nodes
        full_node_api = full_nodes[0]
        server_1 = full_node_api.full_node.server
        wallet_node, server_2 = wallets[0]
        wallet_node_2, server_3 = wallets[1]
        wallet = wallet_node.wallet_state_manager.main_wallet
        ph = await wallet.get_new_puzzlehash()
        wallet_node.config["trusted_peers"] = {}
        wallet_node_2.config["trusted_peers"] = {}

        # enable auto_farming
        await full_node_api.update_autofarm_config(True)

        await server_2.start_client(PeerInfo(self_hostname, server_1.get_port()), None)
        for i in range(num_blocks):
            await full_node_api.farm_new_transaction_block(FarmNewBlockProtocol(ph))

        block_reward = calculate_pool_reward(uint32(1)) + calculate_base_farmer_reward(uint32(1))
        funds = block_reward

        await time_out_assert(10, wallet.get_confirmed_balance, funds)
        await time_out_assert(5, wallet.get_unconfirmed_balance, funds)
        tx = await wallet.generate_signed_transaction(
            uint64(10),
            await wallet_node_2.wallet_state_manager.main_wallet.get_new_puzzlehash(),
            uint64(0),
        )
        await wallet.push_transaction(tx)
        # wait till out of mempool
        await time_out_assert(10, full_node_api.full_node.mempool_manager.get_spendbundle, None, tx.name)
        # wait until the transaction is confirmed
        await time_out_assert(20, wallet_node.wallet_state_manager.blockchain.get_finished_sync_up_to, 3)
        funds += block_reward  # add auto farmed block.
        await time_out_assert(10, wallet.get_confirmed_balance, funds - 10)

        for i in range(num_blocks):
            await full_node_api.farm_new_transaction_block(FarmNewBlockProtocol(ph))
        funds += block_reward
        # to reduce test flake, check block height again
        await time_out_assert(30, wallet_node.wallet_state_manager.blockchain.get_finished_sync_up_to, 5)
        await time_out_assert(10, wallet.get_confirmed_balance, funds - 10)
        await time_out_assert(5, wallet.get_unconfirmed_balance, funds - 10)
        # now lets test getting all coins, first only unspent, then all
        # we do this here, because we have a wallet.
        non_spent_coins = await full_node_api.get_all_coins(GetAllCoinsProtocol(False))
        assert len(non_spent_coins) == 11
        spent_and_non_spent_coins = await full_node_api.get_all_coins(GetAllCoinsProtocol(True))
        assert len(spent_and_non_spent_coins) == 12
        # try reorg, then check again.
        # revert to height 2, then go to height 6, so that we don't include the transaction we made.
        await full_node_api.reorg_from_index_to_new_index(ReorgProtocol(uint32(2), uint32(6), ph, None))
        reorg_non_spent_coins = await full_node_api.get_all_coins(GetAllCoinsProtocol(False))
        reorg_spent_and_non_spent_coins = await full_node_api.get_all_coins(GetAllCoinsProtocol(True))
        assert len(reorg_non_spent_coins) == 12 and len(reorg_spent_and_non_spent_coins) == 12
        assert tx.additions not in spent_and_non_spent_coins  # just double check that those got reverted.

    @pytest.mark.asyncio
    @pytest.mark.parametrize(argnames="count", argvalues=[0, 1, 2, 5, 10])
    async def test_simulation_farm_blocks_to_puzzlehash(
        self,
        count,
        simulator_and_wallet: SimulatorsAndWallets,
    ):
        [[full_node_api], _, _] = simulator_and_wallet

        # Starting at the beginning.
        assert full_node_api.full_node.blockchain.get_peak_height() is None

        await full_node_api.farm_blocks_to_puzzlehash(count=count)

        # The requested number of blocks had been processed.
        expected_height = None if count == 0 else count
        assert full_node_api.full_node.blockchain.get_peak_height() == expected_height

    @pytest.mark.asyncio
    @pytest.mark.parametrize(argnames="count", argvalues=[0, 1, 2, 5, 10])
    async def test_simulation_farm_blocks(
        self,
        self_hostname: str,
        count,
        simulator_and_wallet: SimulatorsAndWallets,
    ):
        [[full_node_api], [[wallet_node, wallet_server]], _] = simulator_and_wallet

        await wallet_server.start_client(PeerInfo(self_hostname, full_node_api.server.get_port()), None)

        # Avoiding an attribute error below.
        assert wallet_node.wallet_state_manager is not None

        wallet = wallet_node.wallet_state_manager.main_wallet

        # Starting at the beginning.
        assert full_node_api.full_node.blockchain.get_peak_height() is None

        rewards = await full_node_api.farm_blocks_to_wallet(count=count, wallet=wallet)

        # The requested number of blocks had been processed plus 1 to handle the final reward
        # transactions in the case of a non-zero count.
        expected_height = count
        if count > 0:
            expected_height += 1

        peak_height = full_node_api.full_node.blockchain.get_peak_height()
        if peak_height is None:
            peak_height = uint32(0)

        assert peak_height == expected_height

        # The expected rewards have been received and confirmed.
        unconfirmed_balance = await wallet.get_unconfirmed_balance()
        confirmed_balance = await wallet.get_confirmed_balance()
        assert [unconfirmed_balance, confirmed_balance] == [rewards, rewards]

        # Test that we can change the time per block
        new_time_per_block = uint64(1000)
        full_node_api.time_per_block = new_time_per_block
        if count > 0:
            peak = full_node_api.full_node.blockchain.get_peak()
            assert isinstance(peak, BlockRecord)
            start_time = peak.timestamp
            await full_node_api.farm_new_transaction_block(FarmNewBlockProtocol(bytes32([0] * 32)))
            peak = full_node_api.full_node.blockchain.get_peak()
            assert isinstance(peak, BlockRecord)
            end_time = peak.timestamp
            assert isinstance(start_time, uint64)
            assert isinstance(end_time, uint64)
            assert end_time - start_time >= new_time_per_block

    @pytest.mark.asyncio
    @pytest.mark.parametrize(
        argnames=["amount", "coin_count"],
        argvalues=[
            [0, 0],
            [1, 2],
            [(2 * units["chia"]) - 1, 2],
            [2 * units["chia"], 2],
            [(2 * units["chia"]) + 1, 4],
            [3 * units["chia"], 4],
            [10 * units["chia"], 10],
        ],
    )
    async def test_simulation_farm_rewards(
        self,
        self_hostname: str,
        amount: int,
        coin_count: int,
        simulator_and_wallet: SimulatorsAndWallets,
    ):
        [[full_node_api], [[wallet_node, wallet_server]], _] = simulator_and_wallet

        await wallet_server.start_client(PeerInfo(self_hostname, full_node_api.server.get_port()), None)

        # Avoiding an attribute error below.
        assert wallet_node.wallet_state_manager is not None

        wallet = wallet_node.wallet_state_manager.main_wallet

        rewards = await full_node_api.farm_rewards_to_wallet(amount=amount, wallet=wallet)

        # At least the requested amount was farmed.
        assert rewards >= amount

        # The rewards amount is both received and confirmed.
        unconfirmed_balance = await wallet.get_unconfirmed_balance()
        confirmed_balance = await wallet.get_confirmed_balance()
        assert [unconfirmed_balance, confirmed_balance] == [rewards, rewards]

        # The expected number of coins were received.
        spendable_coins = await wallet.wallet_state_manager.get_spendable_coins_for_wallet(wallet.id())
        assert len(spendable_coins) == coin_count

    @pytest.mark.asyncio
    async def test_wait_transaction_records_entered_mempool(
        self,
        self_hostname: str,
        simulator_and_wallet: SimulatorsAndWallets,
    ) -> None:
        repeats = 50
        tx_amount = uint64(1)
        [[full_node_api], [[wallet_node, wallet_server]], _] = simulator_and_wallet

        await wallet_server.start_client(PeerInfo(self_hostname, full_node_api.server.get_port()), None)

        # Avoiding an attribute hint issue below.
        assert wallet_node.wallet_state_manager is not None

        wallet = wallet_node.wallet_state_manager.main_wallet

        # generate some coins for repetitive testing
        await full_node_api.farm_rewards_to_wallet(amount=repeats * tx_amount, wallet=wallet)
        coins = await full_node_api.create_coins_with_amounts(amounts=[tx_amount] * repeats, wallet=wallet)
        assert len(coins) == repeats

        # repeating just to try to expose any flakiness
        for coin in coins:
            tx = await wallet.generate_signed_transaction(
                amount=uint64(tx_amount),
                puzzle_hash=await wallet_node.wallet_state_manager.main_wallet.get_new_puzzlehash(),
                coins={coin},
            )
            await wallet.push_transaction(tx)

            await full_node_api.wait_transaction_records_entered_mempool(records=[tx])
            assert tx.spend_bundle is not None
            assert full_node_api.full_node.mempool_manager.get_spendbundle(tx.spend_bundle.name()) is not None
            # TODO: this fails but it seems like it shouldn't when above passes
            # assert tx.is_in_mempool()

    @pytest.mark.parametrize(argnames="records_or_bundles_or_coins", argvalues=["records", "bundles", "coins"])
    @pytest.mark.asyncio
    async def test_process_transactions(
        self,
        self_hostname: str,
        simulator_and_wallet: SimulatorsAndWallets,
        records_or_bundles_or_coins: str,
    ) -> None:
        repeats = 20
        tx_amount = uint64(1)
        tx_per_repeat = 2
        [[full_node_api], [[wallet_node, wallet_server]], _] = simulator_and_wallet

        await wallet_server.start_client(PeerInfo(self_hostname, full_node_api.server.get_port()), None)

        # Avoiding an attribute hint issue below.
        assert wallet_node.wallet_state_manager is not None

        wallet = wallet_node.wallet_state_manager.main_wallet

        # generate some coins for repetitive testing
        await full_node_api.farm_rewards_to_wallet(amount=tx_amount * repeats * tx_per_repeat, wallet=wallet)
        all_coins = await full_node_api.create_coins_with_amounts(
            amounts=[tx_amount] * repeats * tx_per_repeat, wallet=wallet
        )
        assert len(all_coins) == repeats * tx_per_repeat

        coins_iter = iter(all_coins)
        # repeating just to try to expose any flakiness
        for repeat in range(repeats):
            coins = [next(coins_iter) for _ in range(tx_per_repeat)]
            transactions = [
                await wallet.generate_signed_transaction(
                    amount=uint64(tx_amount),
                    puzzle_hash=await wallet_node.wallet_state_manager.main_wallet.get_new_puzzlehash(),
                    coins={coin},
                )
                for coin in coins
            ]
            for tx in transactions:
                assert tx.spend_bundle is not None, "the above created transaction is missing the expected spend bundle"
                await wallet.push_transaction(tx)

            if records_or_bundles_or_coins == "records":
                await full_node_api.process_transaction_records(records=transactions)
            elif records_or_bundles_or_coins == "bundles":
                await full_node_api.process_spend_bundles(
                    bundles=[tx.spend_bundle for tx in transactions if tx.spend_bundle is not None]
                )
            elif records_or_bundles_or_coins == "coins":
                await full_node_api.process_coin_spends(
                    coins=[
                        coin
                        for tx in transactions
                        if tx.spend_bundle is not None
                        for coin in tx.spend_bundle.additions()
                    ]
                )
            else:
                raise Exception("unexpected parametrization")
            for coin in coins:
                coin_record = await full_node_api.full_node.coin_store.get_coin_record(coin.name())
                assert coin_record is not None

    @pytest.mark.asyncio
    @pytest.mark.parametrize(
        argnames="amounts",
        argvalues=[
<<<<<<< HEAD
            *[pytest.param([uint64(1)] * n, id=f"1 mojo x {n}") for n in [0, 1, 10, 49, 51, 103]],
            *[
                pytest.param(list(uint64(x) for x in range(1, n + 1)), id=f"incrementing x {n}")
                for n in [1, 10, 49, 51, 103]
            ],
        ],
    )
    async def test_create_coins_with_amounts(
        self,
        self_hostname: str,
        amounts: List[uint64],
        simulator_and_wallet: SimulatorsAndWallets,
    ) -> None:
        [[full_node_api], [[wallet_node, wallet_server]], _] = simulator_and_wallet

        await wallet_server.start_client(PeerInfo(self_hostname, full_node_api.server.get_port()), None)

        # Avoiding an attribute hint issue below.
        assert wallet_node.wallet_state_manager is not None

        wallet = wallet_node.wallet_state_manager.main_wallet

        await full_node_api.farm_rewards_to_wallet(amount=sum(amounts), wallet=wallet)
        # Get some more coins.  The creator helper doesn't get you all the coins you
        # need yet.
        await full_node_api.farm_blocks_to_wallet(count=2, wallet=wallet)
        coins = await full_node_api.create_coins_with_amounts(amounts=amounts, wallet=wallet)

        assert sorted(coin.amount for coin in coins) == sorted(amounts)

    @pytest.mark.asyncio
    @pytest.mark.parametrize(
        argnames="amounts",
        argvalues=[
=======
>>>>>>> fcde4bd6
            [uint64(0)],
            # cheating on type since -5 can't be heald in a proper uint64
            [uint64(5), -5],
            [uint64(4), uint64(0)],
        ],
        ids=lambda amounts: ", ".join(str(amount) for amount in amounts),
    )
    async def test_create_coins_with_invalid_amounts_raises(
        self,
        self_hostname: str,
        amounts: List[uint64],
        simulator_and_wallet: SimulatorsAndWallets,
    ) -> None:
        [[full_node_api], [[wallet_node, wallet_server]], _] = simulator_and_wallet

        await wallet_server.start_client(PeerInfo(self_hostname, full_node_api.server.get_port()), None)

        # Avoiding an attribute hint issue below.
        assert wallet_node.wallet_state_manager is not None

        wallet = wallet_node.wallet_state_manager.main_wallet

        with pytest.raises(Exception, match="Coins must have a positive value"):
            await full_node_api.create_coins_with_amounts(amounts=amounts, wallet=wallet)<|MERGE_RESOLUTION|>--- conflicted
+++ resolved
@@ -417,43 +417,6 @@
     @pytest.mark.parametrize(
         argnames="amounts",
         argvalues=[
-<<<<<<< HEAD
-            *[pytest.param([uint64(1)] * n, id=f"1 mojo x {n}") for n in [0, 1, 10, 49, 51, 103]],
-            *[
-                pytest.param(list(uint64(x) for x in range(1, n + 1)), id=f"incrementing x {n}")
-                for n in [1, 10, 49, 51, 103]
-            ],
-        ],
-    )
-    async def test_create_coins_with_amounts(
-        self,
-        self_hostname: str,
-        amounts: List[uint64],
-        simulator_and_wallet: SimulatorsAndWallets,
-    ) -> None:
-        [[full_node_api], [[wallet_node, wallet_server]], _] = simulator_and_wallet
-
-        await wallet_server.start_client(PeerInfo(self_hostname, full_node_api.server.get_port()), None)
-
-        # Avoiding an attribute hint issue below.
-        assert wallet_node.wallet_state_manager is not None
-
-        wallet = wallet_node.wallet_state_manager.main_wallet
-
-        await full_node_api.farm_rewards_to_wallet(amount=sum(amounts), wallet=wallet)
-        # Get some more coins.  The creator helper doesn't get you all the coins you
-        # need yet.
-        await full_node_api.farm_blocks_to_wallet(count=2, wallet=wallet)
-        coins = await full_node_api.create_coins_with_amounts(amounts=amounts, wallet=wallet)
-
-        assert sorted(coin.amount for coin in coins) == sorted(amounts)
-
-    @pytest.mark.asyncio
-    @pytest.mark.parametrize(
-        argnames="amounts",
-        argvalues=[
-=======
->>>>>>> fcde4bd6
             [uint64(0)],
             # cheating on type since -5 can't be heald in a proper uint64
             [uint64(5), -5],
