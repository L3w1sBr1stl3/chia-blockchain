--- conflicted
+++ resolved
@@ -11,11 +11,7 @@
     global recent_ports
 
     while True:
-<<<<<<< HEAD
-        port = uint16(secrets.randbits(15) + 2000)
-=======
-        port = secrets.randbelow(0xFFFF - 1024) + 1024
->>>>>>> f976c07c
+        port = uint16(secrets.randbelow(0xFFFF - 1024) + 1024)
         if port in recent_ports:
             continue
 
