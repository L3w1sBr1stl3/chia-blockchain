--- conflicted
+++ resolved
@@ -12,6 +12,7 @@
 from chia.data_layer.data_layer_server import DataLayerServer
 from chia.data_layer.data_layer_util import DiffData, InternalNode, Root, ServerInfo, Status, Subscription, TerminalNode
 from chia.data_layer.data_layer_wallet import Mirror, SingletonRecord
+from chia.data_layer.data_layer_wallet import SingletonRecord
 from chia.data_layer.data_store import DataStore
 from chia.data_layer.download_data import insert_from_delta_file, write_files_for_root
 from chia.rpc.wallet_rpc_client import WalletRpcClient
@@ -449,12 +450,8 @@
             async with self.subscription_lock:
                 for subscription in subscriptions:
                     try:
-<<<<<<< HEAD
                         await self.update_subscriptions_from_wallet(subscription.tree_id)
-                        await self.fetch_and_validate(subscription)
-=======
                         await self.fetch_and_validate(subscription.tree_id)
->>>>>>> a8f5a6f9
                         await self.upload_files(subscription.tree_id)
                     except asyncio.CancelledError:
                         raise
