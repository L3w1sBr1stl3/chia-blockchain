import asyncio
import json
import logging
import traceback
from pathlib import Path
from typing import Any, Callable, Coroutine, Dict, List, Optional, Tuple

from aiohttp import ClientConnectorError, ClientSession, ClientWebSocketResponse, WSMsgType, web

from chia.rpc.util import wrap_http_handler
from chia.server.outbound_message import NodeType
from chia.server.server import ssl_context_for_client, ssl_context_for_server
from chia.types.peer_info import PeerInfo
from chia.util.byte_types import hexstr_to_bytes
from chia.util.ints import uint16
from chia.util.json_util import dict_to_json_str
from chia.util.ws_message import create_payload, create_payload_dict, format_response, pong

log = logging.getLogger(__name__)
max_message_size = 50 * 1024 * 1024  # 50MB


class RpcServer:
    """
    Implementation of RPC server.
    """

    def __init__(self, rpc_api: Any, service_name: str, stop_cb: Callable, root_path, net_config):
        self.rpc_api = rpc_api
        self.stop_cb: Callable = stop_cb
        self.log = log
        self.shut_down = False
        self.websocket: Optional[ClientWebSocketResponse] = None
        self.client_session: Optional[ClientSession] = None
        self.service_name = service_name
        self.root_path = root_path
        self.net_config = net_config
        self.crt_path = root_path / net_config["daemon_ssl"]["private_crt"]
        self.key_path = root_path / net_config["daemon_ssl"]["private_key"]
        self.ca_cert_path = root_path / net_config["private_ssl_ca"]["crt"]
        self.ca_key_path = root_path / net_config["private_ssl_ca"]["key"]
        self.ssl_context = ssl_context_for_server(
            self.ca_cert_path, self.ca_key_path, self.crt_path, self.key_path, log=self.log
        )
        self.ssl_client_context = ssl_context_for_client(
            self.ca_cert_path, self.ca_key_path, self.crt_path, self.key_path, log=self.log
        )

    async def stop(self):
        self.shut_down = True
        if self.websocket is not None:
            await self.websocket.close()
        if self.client_session is not None:
            await self.client_session.close()

    async def _state_changed(self, *args):
        if self.websocket is None or self.websocket.closed:
            return None
        payloads: List[Dict] = await self.rpc_api._state_changed(*args)

        change = args[0]
        if change == "add_connection" or change == "close_connection" or change == "peer_changed_peak":
            data = await self.get_connections({})
            if data is not None:

                payload = create_payload_dict(
                    "get_connections",
                    data,
                    self.service_name,
                    "wallet_ui",
                )
                payloads.append(payload)
        for payload in payloads:
            if "success" not in payload["data"]:
                payload["data"]["success"] = True
            if self.websocket is None or self.websocket.closed:
                return None
            try:
                await self.websocket.send_str(dict_to_json_str(payload))
            except Exception:
                tb = traceback.format_exc()
                self.log.warning(f"Sending data failed. Exception {tb}.")

    def state_changed(self, *args):
        if self.websocket is None or self.websocket.closed:
            return None
        asyncio.create_task(self._state_changed(*args))

    def get_routes(self) -> Dict[str, Callable]:
        return {
            **self.rpc_api.get_routes(),
            "/get_connections": self.get_connections,
            "/open_connection": self.open_connection,
            "/close_connection": self.close_connection,
            "/stop_node": self.stop_node,
            "/get_routes": self._get_routes,
            "/healthz": self.healthz,
        }

    async def _get_routes(self, request: Dict) -> Dict:
        return {
            "success": "true",
            "routes": list(self.get_routes().keys()),
        }

    async def get_connections(self, request: Dict) -> Dict:
        request_node_type: Optional[NodeType] = None
        if "node_type" in request:
            request_node_type = NodeType(request["node_type"])
        if self.rpc_api.service.server is None:
            raise ValueError("Global connections is not set")
        if self.rpc_api.service.server._local_type is NodeType.FULL_NODE:
            # TODO add peaks for peers
            connections = self.rpc_api.service.server.get_connections(request_node_type)
            con_info = []
            if self.rpc_api.service.sync_store is not None:
                peak_store = self.rpc_api.service.sync_store.peer_to_peak
            else:
                peak_store = None
            for con in connections:
                if peak_store is not None and con.peer_node_id in peak_store:
                    peak_hash, peak_height, peak_weight = peak_store[con.peer_node_id]
                else:
                    peak_height = None
                    peak_hash = None
                    peak_weight = None
                con_dict = {
                    "type": con.connection_type,
                    "local_port": con.local_port,
                    "peer_host": con.peer_host,
                    "peer_port": con.peer_port,
                    "peer_server_port": con.peer_server_port,
                    "node_id": con.peer_node_id,
                    "creation_time": con.creation_time,
                    "bytes_read": con.bytes_read,
                    "bytes_written": con.bytes_written,
                    "last_message_time": con.last_message_time,
                    "peak_height": peak_height,
                    "peak_weight": peak_weight,
                    "peak_hash": peak_hash,
                }
                con_info.append(con_dict)
        else:
            connections = self.rpc_api.service.server.get_connections(request_node_type)
            con_info = [
                {
                    "type": con.connection_type,
                    "local_port": con.local_port,
                    "peer_host": con.peer_host,
                    "peer_port": con.peer_port,
                    "peer_server_port": con.peer_server_port,
                    "node_id": con.peer_node_id,
                    "creation_time": con.creation_time,
                    "bytes_read": con.bytes_read,
                    "bytes_written": con.bytes_written,
                    "last_message_time": con.last_message_time,
                }
                for con in connections
            ]
        return {"connections": con_info}

    async def open_connection(self, request: Dict):
        host = request["host"]
        port = request["port"]
        target_node: PeerInfo = PeerInfo(host, uint16(int(port)))
        on_connect = None
        if hasattr(self.rpc_api.service, "on_connect"):
            on_connect = self.rpc_api.service.on_connect
        if getattr(self.rpc_api.service, "server", None) is None or not (
            await self.rpc_api.service.server.start_client(target_node, on_connect)
        ):
            raise ValueError("Start client failed, or server is not set")
        return {}

    async def close_connection(self, request: Dict):
        node_id = hexstr_to_bytes(request["node_id"])
        if self.rpc_api.service.server is None:
            raise web.HTTPInternalServerError()
        connections_to_close = [c for c in self.rpc_api.service.server.get_connections() if c.peer_node_id == node_id]
        if len(connections_to_close) == 0:
            raise ValueError(f"Connection with node_id {node_id.hex()} does not exist")
        for connection in connections_to_close:
            await connection.close()
        return {}

    async def stop_node(self, request):
        """
        Shuts down the node.
        """
        if self.stop_cb is not None:
            self.stop_cb()
        return {}

    async def healthz(self, request: Dict) -> Dict:
        return {
            "success": "true",
        }

    async def ws_api(self, message):
        """
        This function gets called when new message is received via websocket.
        """

        command = message["command"]
        if message["ack"]:
            return None

        data = None
        if "data" in message:
            data = message["data"]
        if command == "ping":
            return pong()

        f = getattr(self, command, None)
        if f is not None:
            return await f(data)
        f = getattr(self.rpc_api, command, None)
        if f is not None:
            return await f(data)

        raise ValueError(f"unknown_command {command}")

    async def safe_handle(self, websocket, payload):
        message = None
        try:
            message = json.loads(payload)
            self.log.debug(f"Rpc call <- {message['command']}")
            response = await self.ws_api(message)

            # Only respond if we return something from api call
            if response is not None:
                log.debug(f"Rpc response -> {message['command']}")
                # Set success to true automatically (unless it's already set)
                if "success" not in response:
                    response["success"] = True
                await websocket.send_str(format_response(message, response))

        except Exception as e:
            tb = traceback.format_exc()
            self.log.warning(f"Error while handling message: {tb}")
            if message is not None:
                error = e.args[0] if e.args else e
                res = {"success": False, "error": f"{error}"}
                await websocket.send_str(format_response(message, res))

    async def connection(self, ws):
        data = {"service": self.service_name}
        payload = create_payload("register_service", data, self.service_name, "daemon")
        await ws.send_str(payload)

        while True:
            msg = await ws.receive()
            if msg.type == WSMsgType.TEXT:
                message = msg.data.strip()
                # self.log.info(f"received message: {message}")
                await self.safe_handle(ws, message)
            elif msg.type == WSMsgType.BINARY:
                self.log.debug("Received binary data")
            elif msg.type == WSMsgType.PING:
                self.log.debug("Ping received")
                await ws.pong()
            elif msg.type == WSMsgType.PONG:
                self.log.debug("Pong received")
            else:
                if msg.type == WSMsgType.CLOSE:
                    self.log.debug("Closing RPC websocket")
                    await ws.close()
                elif msg.type == WSMsgType.ERROR:
                    self.log.error("Error during receive %s" % ws.exception())
                elif msg.type == WSMsgType.CLOSED:
                    pass

                break

    async def connect_to_daemon(self, self_hostname: str, daemon_port: uint16):
        while not self.shut_down:
            try:
                self.client_session = ClientSession()
                self.websocket = await self.client_session.ws_connect(
                    f"wss://{self_hostname}:{daemon_port}",
                    autoclose=True,
                    autoping=True,
                    heartbeat=60,
                    ssl_context=self.ssl_client_context,
                    max_msg_size=max_message_size,
                )
                await self.connection(self.websocket)
            except ClientConnectorError:
                self.log.warning(f"Cannot connect to daemon at ws://{self_hostname}:{daemon_port}")
            except Exception as e:
                tb = traceback.format_exc()
                self.log.warning(f"Exception: {tb} {type(e)}")
            if self.websocket is not None:
                await self.websocket.close()
            if self.client_session is not None:
                await self.client_session.close()
            self.websocket = None
            self.client_session = None
            await asyncio.sleep(2)


async def start_rpc_server(
    rpc_api: Any,
    self_hostname: str,
    daemon_port: uint16,
    rpc_port: uint16,
    stop_cb: Callable,
    root_path: Path,
    net_config,
    connect_to_daemon=True,
    max_request_body_size=None,
<<<<<<< HEAD
):
=======
    name: str = "rpc_server",
) -> Tuple[Callable[[], Coroutine[Any, Any, None]], uint16]:
>>>>>>> 35516c66
    """
    Starts an HTTP server with the following RPC methods, to be used by local clients to
    query the node.
    """
    if max_request_body_size is None:
        max_request_body_size = 1024 ** 2
    app = web.Application(client_max_size=max_request_body_size)
    rpc_server = RpcServer(rpc_api, rpc_api.service_name, stop_cb, root_path, net_config)
    rpc_server.rpc_api.service._set_state_changed_callback(rpc_server.state_changed)
    app.add_routes([web.post(route, wrap_http_handler(func)) for (route, func) in rpc_server.get_routes().items()])
    if connect_to_daemon:
        daemon_connection = asyncio.create_task(rpc_server.connect_to_daemon(self_hostname, daemon_port))
    runner = web.AppRunner(app, access_log=None)
    await runner.setup()

    site = web.TCPSite(runner, self_hostname, int(rpc_port), ssl_context=rpc_server.ssl_context)
    await site.start()
    rpc_port = runner.addresses[0][1]

    async def cleanup():
        await rpc_server.stop()
        await runner.cleanup()
        if connect_to_daemon:
            await daemon_connection

    return cleanup, rpc_port<|MERGE_RESOLUTION|>--- conflicted
+++ resolved
@@ -309,12 +309,8 @@
     net_config,
     connect_to_daemon=True,
     max_request_body_size=None,
-<<<<<<< HEAD
-):
-=======
     name: str = "rpc_server",
 ) -> Tuple[Callable[[], Coroutine[Any, Any, None]], uint16]:
->>>>>>> 35516c66
     """
     Starts an HTTP server with the following RPC methods, to be used by local clients to
     query the node.
