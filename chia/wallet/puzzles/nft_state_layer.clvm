--- conflicted
+++ resolved
@@ -27,32 +27,6 @@
     )
   )
 
-<<<<<<< HEAD
-  (defun wrap_odd_create_coins (NFT_STATE_LAYER_MOD_HASH ((METADATA METADATA_UPDATER_PUZZLE_HASH) conditions) my_amount new_create_coin_condition)
-    (if conditions
-      (if (= (f (f conditions)) CREATE_COIN)
-        (if (logand (f (r (r (f conditions)))) ONE)
-          (wrap_odd_create_coins NFT_STATE_LAYER_MOD_HASH (list (list METADATA METADATA_UPDATER_PUZZLE_HASH) (r conditions)) my_amount (f conditions))
-          (c (f conditions) (wrap_odd_create_coins NFT_STATE_LAYER_MOD_HASH (list (list METADATA METADATA_UPDATER_PUZZLE_HASH) (r conditions)) my_amount new_create_coin_condition))
-        )
-        (if (> (f (f conditions)) 0)
-          (c (f conditions) (wrap_odd_create_coins NFT_STATE_LAYER_MOD_HASH (list (list METADATA METADATA_UPDATER_PUZZLE_HASH) (r conditions)) my_amount new_create_coin_condition))
-          (wrap_odd_create_coins NFT_STATE_LAYER_MOD_HASH (list (list METADATA METADATA_UPDATER_PUZZLE_HASH) (r conditions)) my_amount new_create_coin_condition)
-        )
-      )
-      (if new_create_coin_condition
-        (list (c CREATE_COIN
-          (c (nft_state_layer_puzzle_hash
-               NFT_STATE_LAYER_MOD_HASH METADATA
-               METADATA_UPDATER_PUZZLE_HASH
-               (f (r new_create_coin_condition)))
-            (c my_amount
-              (r (r (r new_create_coin_condition)))
-            )
-          )
-        ))
-        (x)
-=======
 
   ; this function does two thins - it wraps the odd value create coins, and it also filters out all negative conditions
   (defun wrap_odd_create_coins (NFT_STATE_LAYER_MOD_HASH ((METADATA METADATA_UPDATER_PUZZLE_HASH) conditions) my_amount)
@@ -66,7 +40,6 @@
           (c (f conditions) (wrap_odd_create_coins NFT_STATE_LAYER_MOD_HASH (list (list METADATA METADATA_UPDATER_PUZZLE_HASH) (r conditions)) my_amount))
           (wrap_odd_create_coins NFT_STATE_LAYER_MOD_HASH (list (list METADATA METADATA_UPDATER_PUZZLE_HASH) (r conditions)) my_amount)
         )
->>>>>>> 4cf48959
       )
     )
   )
