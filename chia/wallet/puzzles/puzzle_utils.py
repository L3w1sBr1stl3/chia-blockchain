--- conflicted
+++ resolved
@@ -14,11 +14,7 @@
     return condition
 
 
-<<<<<<< HEAD
-def make_reserve_fee_condition(fee):
-=======
 def make_reserve_fee_condition(fee: uint64) -> List[Any]:
->>>>>>> 78900aa8
     return [ConditionOpcode.RESERVE_FEE, fee]
 
 
@@ -34,9 +30,5 @@
     return [ConditionOpcode.CREATE_COIN_ANNOUNCEMENT, message]
 
 
-<<<<<<< HEAD
-def make_create_puzzle_announcement(message):
-=======
 def make_create_puzzle_announcement(message: bytes) -> List[bytes]:
->>>>>>> 78900aa8
     return [ConditionOpcode.CREATE_PUZZLE_ANNOUNCEMENT, message]