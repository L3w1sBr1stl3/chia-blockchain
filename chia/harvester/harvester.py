from __future__ import annotations

import asyncio
import concurrent
import dataclasses
import logging
import multiprocessing
from concurrent.futures.thread import ThreadPoolExecutor
from pathlib import Path
from typing import Any, Dict, List, Optional, Tuple

from typing_extensions import Literal

from chia.consensus.constants import ConsensusConstants
from chia.plot_sync.sender import Sender
from chia.plotting.manager import PlotManager
from chia.plotting.util import (
    HarvestingMode,
    PlotRefreshEvents,
    PlotRefreshResult,
    PlotsRefreshParameter,
    add_plot_directory,
    get_harvester_config,
    get_plot_directories,
    remove_plot,
    remove_plot_directory,
    update_harvester_config,
)
from chia.rpc.rpc_server import StateChangedProtocol, default_get_connections
from chia.server.outbound_message import NodeType
from chia.server.server import ChiaServer
from chia.server.ws_connection import WSChiaConnection
from chia.util.ints import uint32

log = logging.getLogger(__name__)


class Harvester:
    plot_manager: PlotManager
    plot_sync_sender: Sender
    root_path: Path
    _shut_down: bool
    executor: ThreadPoolExecutor
    state_changed_callback: Optional[StateChangedProtocol] = None
    constants: ConsensusConstants
    _refresh_lock: asyncio.Lock
    event_loop: asyncio.events.AbstractEventLoop
    _server: Optional[ChiaServer]
    _mode: HarvestingMode

    @property
    def server(self) -> ChiaServer:
        # This is a stop gap until the class usage is refactored such the values of
        # integral attributes are known at creation of the instance.
        if self._server is None:
            raise RuntimeError("server not assigned")

        return self._server

    def __init__(self, root_path: Path, config: Dict[str, Any], constants: ConsensusConstants):
        self.log = log
        self.root_path = root_path
        # TODO, remove checks below later after some versions / time
        refresh_parameter: PlotsRefreshParameter = PlotsRefreshParameter()
        if "plot_loading_frequency_seconds" in config:
            self.log.info(
                "`harvester.plot_loading_frequency_seconds` is deprecated. Consider replacing it with the new section "
                "`harvester.plots_refresh_parameter`. See `initial-config.yaml`."
            )
            refresh_parameter = dataclasses.replace(
                refresh_parameter, interval_seconds=config["plot_loading_frequency_seconds"]
            )
        if "plots_refresh_parameter" in config:
            refresh_parameter = PlotsRefreshParameter.from_json_dict(config["plots_refresh_parameter"])

        self.log.info(f"Using plots_refresh_parameter: {refresh_parameter}")

        self.plot_manager = PlotManager(
            root_path, refresh_parameter=refresh_parameter, refresh_callback=self._plot_refresh_callback
        )
        self._shut_down = False
        self.executor = concurrent.futures.ThreadPoolExecutor(max_workers=config["num_threads"])
        self._server = None
        self.constants = constants
        self.state_changed_callback: Optional[StateChangedProtocol] = None
        self.parallel_read: bool = config.get("parallel_read", True)

<<<<<<< HEAD
        context_count = config.get("parallel_decompressers_count", 5)
        thread_count = config.get("decompresser_thread_count", 0)
=======
        context_count = config.get("parallel_decompressor_count", 5)
        thread_count = config.get("decompressor_thread_count", 0)
>>>>>>> 78900aa8
        if thread_count == 0:
            thread_count = multiprocessing.cpu_count() // 2
        disable_cpu_affinity = config.get("disable_cpu_affinity", False)
        max_compression_level_allowed = config.get("max_compression_level_allowed", 7)
        use_gpu_harvesting = config.get("use_gpu_harvesting", False)
        gpu_index = config.get("gpu_index", 0)
        enforce_gpu_index = config.get("enforce_gpu_index", False)

        try:
<<<<<<< HEAD
            self.plot_manager.configure_decompresser(
=======
            self._mode = self.plot_manager.configure_decompressor(
>>>>>>> 78900aa8
                context_count,
                thread_count,
                disable_cpu_affinity,
                max_compression_level_allowed,
                use_gpu_harvesting,
                gpu_index,
                enforce_gpu_index,
            )
        except Exception as e:
<<<<<<< HEAD
            self.log.error(f"{type(e)} {e} while configuring decompresser.")
            raise

=======
            self.log.error(f"{type(e)} {e} while configuring decompressor.")
            raise

        self.plot_sync_sender = Sender(self.plot_manager, self._mode)

>>>>>>> 78900aa8
    async def _start(self) -> None:
        self._refresh_lock = asyncio.Lock()
        self.event_loop = asyncio.get_running_loop()

    def _close(self) -> None:
        self._shut_down = True
        self.executor.shutdown(wait=True)
        self.plot_manager.stop_refreshing()
        self.plot_manager.reset()
        self.plot_sync_sender.stop()

    async def _await_closed(self) -> None:
        await self.plot_sync_sender.await_closed()

    def get_connections(self, request_node_type: Optional[NodeType]) -> List[Dict[str, Any]]:
        return default_get_connections(server=self.server, request_node_type=request_node_type)

    async def on_connect(self, connection: WSChiaConnection) -> None:
        self.state_changed("add_connection")

    def _set_state_changed_callback(self, callback: StateChangedProtocol) -> None:
        self.state_changed_callback = callback

    def state_changed(self, change: str, change_data: Optional[Dict[str, Any]] = None) -> None:
        if self.state_changed_callback is not None:
            self.state_changed_callback(change, change_data)

    def _plot_refresh_callback(self, event: PlotRefreshEvents, update_result: PlotRefreshResult) -> None:
        log_function = self.log.debug if event == PlotRefreshEvents.batch_processed else self.log.info
        log_function(
            f"_plot_refresh_callback: event {event.name}, loaded {len(update_result.loaded)}, "
            f"removed {len(update_result.removed)}, processed {update_result.processed}, "
            f"remaining {update_result.remaining}, "
            f"duration: {update_result.duration:.2f} seconds, "
            f"total plots: {len(self.plot_manager.plots)}"
        )
        if event == PlotRefreshEvents.started:
            self.plot_sync_sender.sync_start(update_result.remaining, self.plot_manager.initial_refresh())
        if event == PlotRefreshEvents.batch_processed:
            self.plot_sync_sender.process_batch(update_result.loaded, update_result.remaining)
        if event == PlotRefreshEvents.done:
            self.plot_sync_sender.sync_done(update_result.removed, update_result.duration)

    def on_disconnect(self, connection: WSChiaConnection) -> None:
        self.log.info(f"peer disconnected {connection.get_peer_logging()}")
        self.state_changed("close_connection")
        self.plot_sync_sender.stop()
        asyncio.run_coroutine_threadsafe(self.plot_sync_sender.await_closed(), asyncio.get_running_loop())
        self.plot_manager.stop_refreshing()

    def get_plots(self) -> Tuple[List[Dict[str, Any]], List[str], List[str]]:
        self.log.debug(f"get_plots prover items: {self.plot_manager.plot_count()}")
        response_plots: List[Dict[str, Any]] = []
        with self.plot_manager:
            for path, plot_info in self.plot_manager.plots.items():
                prover = plot_info.prover
                response_plots.append(
                    {
                        "filename": str(path),
                        "size": prover.get_size(),
                        "plot_id": prover.get_id(),
                        "pool_public_key": plot_info.pool_public_key,
                        "pool_contract_puzzle_hash": plot_info.pool_contract_puzzle_hash,
                        "plot_public_key": plot_info.plot_public_key,
                        "file_size": plot_info.file_size,
                        "time_modified": int(plot_info.time_modified),
                        "compression_level": prover.get_compression_level(),
                    }
                )
            self.log.debug(
                f"get_plots response: plots: {len(response_plots)}, "
                f"failed_to_open_filenames: {len(self.plot_manager.failed_to_open_filenames)}, "
                f"no_key_filenames: {len(self.plot_manager.no_key_filenames)}"
            )
            return (
                response_plots,
                [str(s) for s, _ in self.plot_manager.failed_to_open_filenames.items()],
                [str(s) for s in self.plot_manager.no_key_filenames],
            )

    def delete_plot(self, str_path: str) -> Literal[True]:
        remove_plot(Path(str_path))
        self.plot_manager.trigger_refresh()
        self.state_changed("plots")
        return True

    async def add_plot_directory(self, str_path: str) -> bool:
        add_plot_directory(self.root_path, str_path)
        self.plot_manager.trigger_refresh()
        return True

    async def get_plot_directories(self) -> List[str]:
        return get_plot_directories(self.root_path)

    async def remove_plot_directory(self, str_path: str) -> bool:
        remove_plot_directory(self.root_path, str_path)
        self.plot_manager.trigger_refresh()
        return True

    async def get_harvester_config(self) -> Dict[str, Any]:
        return get_harvester_config(self.root_path)

    async def update_harvester_config(
        self,
        *,
        use_gpu_harvesting: Optional[bool] = None,
        gpu_index: Optional[int] = None,
        enforce_gpu_index: Optional[bool] = None,
        disable_cpu_affinity: Optional[bool] = None,
        parallel_decompressers_count: Optional[int] = None,
        decompresser_thread_count: Optional[int] = None,
        recursive_plot_scan: Optional[bool] = None,
        refresh_parameter_interval_seconds: Optional[uint32] = None,
    ) -> bool:
        refresh_parameter: Optional[PlotsRefreshParameter] = None
        if refresh_parameter_interval_seconds is not None:
            refresh_parameter = PlotsRefreshParameter(
                interval_seconds=refresh_parameter_interval_seconds,
                retry_invalid_seconds=self.plot_manager.refresh_parameter.retry_invalid_seconds,
                batch_size=self.plot_manager.refresh_parameter.batch_size,
                batch_sleep_milliseconds=self.plot_manager.refresh_parameter.batch_sleep_milliseconds,
            )

        update_harvester_config(
            self.root_path,
            use_gpu_harvesting=use_gpu_harvesting,
            gpu_index=gpu_index,
            enforce_gpu_index=enforce_gpu_index,
            disable_cpu_affinity=disable_cpu_affinity,
            parallel_decompressers_count=parallel_decompressers_count,
            decompresser_thread_count=decompresser_thread_count,
            recursive_plot_scan=recursive_plot_scan,
            refresh_parameter=refresh_parameter,
        )
        return True

    def set_server(self, server: ChiaServer) -> None:
        self._server = server<|MERGE_RESOLUTION|>--- conflicted
+++ resolved
@@ -85,13 +85,8 @@
         self.state_changed_callback: Optional[StateChangedProtocol] = None
         self.parallel_read: bool = config.get("parallel_read", True)
 
-<<<<<<< HEAD
-        context_count = config.get("parallel_decompressers_count", 5)
-        thread_count = config.get("decompresser_thread_count", 0)
-=======
         context_count = config.get("parallel_decompressor_count", 5)
         thread_count = config.get("decompressor_thread_count", 0)
->>>>>>> 78900aa8
         if thread_count == 0:
             thread_count = multiprocessing.cpu_count() // 2
         disable_cpu_affinity = config.get("disable_cpu_affinity", False)
@@ -101,11 +96,7 @@
         enforce_gpu_index = config.get("enforce_gpu_index", False)
 
         try:
-<<<<<<< HEAD
-            self.plot_manager.configure_decompresser(
-=======
             self._mode = self.plot_manager.configure_decompressor(
->>>>>>> 78900aa8
                 context_count,
                 thread_count,
                 disable_cpu_affinity,
@@ -115,17 +106,11 @@
                 enforce_gpu_index,
             )
         except Exception as e:
-<<<<<<< HEAD
-            self.log.error(f"{type(e)} {e} while configuring decompresser.")
-            raise
-
-=======
             self.log.error(f"{type(e)} {e} while configuring decompressor.")
             raise
 
         self.plot_sync_sender = Sender(self.plot_manager, self._mode)
 
->>>>>>> 78900aa8
     async def _start(self) -> None:
         self._refresh_lock = asyncio.Lock()
         self.event_loop = asyncio.get_running_loop()
