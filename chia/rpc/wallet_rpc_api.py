--- conflicted
+++ resolved
@@ -1067,31 +1067,23 @@
                 coins[coin_record.coin] = coin_record.parsed_metadata()
                 if len(coins) >= batch_size:
                     tx_id_list.extend(
-<<<<<<< HEAD
-                        (await self.service.wallet_state_manager.spend_clawback_coins(coins, tx_fee, tx_config))
-=======
                         (
                             await self.service.wallet_state_manager.spend_clawback_coins(
-                                coins, tx_fee, request.get("force", False)
+                                coins, tx_fee, tx_config, request.get("force", False)
                             )
                         )
->>>>>>> 29c1e1c3
                     )
                     coins = {}
             except Exception as e:
                 log.error(f"Failed to spend clawback coin {coin_id.hex()}: %s", e)
         if len(coins) > 0:
-<<<<<<< HEAD
-            tx_id_list.extend((await self.service.wallet_state_manager.spend_clawback_coins(coins, tx_fee, tx_config)))
-=======
             tx_id_list.extend(
                 (
                     await self.service.wallet_state_manager.spend_clawback_coins(
-                        coins, tx_fee, request.get("force", False)
+                        coins, tx_fee, tx_config, request.get("force", False)
                     )
                 )
             )
->>>>>>> 29c1e1c3
         return {
             "success": True,
             "transaction_ids": [tx.hex() for tx in tx_id_list],
