import React, { type ReactNode, useState } from 'react';
import { Trans } from '@lingui/macro';
import { Box, IconButton, InputBase } from '@mui/material';
import { Button, useColorModeValue, Spinner, Flex, Tooltip, useTrans } from '@chia/core';
import styled from 'styled-components';
import { Add, KeyboardArrowDown, KeyboardArrowUp  } from '@mui/icons-material';
import { useToggle } from 'react-use';
import useWalletsList from '../hooks/useWalletsList';
import WalletTokenCard from './WalletTokenCard';
import { useNavigate } from 'react-router';
import SearchIcon from '@mui/icons-material/Search';

const Search = styled('div')(({ theme }) => ({
  position: 'relative',
  borderRadius: theme.shape.borderRadius,
  backgroundColor: theme.palette.action.selected,
  '&:hover': {
    backgroundColor: theme.palette.action.hover,
  },
  paddingLeft: theme.spacing(1),
  paddingRight: theme.spacing(1),
}));

const SearchIconWrapper = styled('div')(({ theme }) => ({
  padding: theme.spacing(0, 0),
  height: '100%',
  position: 'absolute',
  pointerEvents: 'none',
  display: 'flex',
  alignItems: 'center',
  justifyContent: 'center',
}));

const StyledInputBase = styled(InputBase)(({ theme }) => ({
  color: 'inherit',
  width: '100%',
  '& .MuiInputBase-input': {
    padding: theme.spacing(1, 1, 1, 0),
    paddingLeft: `calc(1em + ${theme.spacing(2)})`,
    transition: theme.transitions.create('width'),
    width: '100%',
  },
}));

const StyledRoot = styled(Box)`
  position: absolute;
  bottom: 0;
  left: ${({ theme }) => theme.spacing(1)};
  right: ${({ theme }) => theme.spacing(2)};
  top: 0;
  display: flex;
  flex-direction: column;
  justify-content: flex-end;
  z-index: 1;
  pointer-events: none;
`;

const StyledButtonContainer = styled(Box)`
  background-color: ${({ theme }) => theme.palette.background.default};
`;

const StyledMainButton = styled(Button)`
  border-radius: ${({ theme }) => `${theme.spacing(2)} ${theme.spacing(2)} 0 0`};
  border: ${({ theme }) => `1px solid ${useColorModeValue(theme, 'border')}`};
  background-color: ${({ theme }) => theme.palette.action.hover};
  height: ${({ theme }) => theme.spacing(6)};
  pointer-events: auto;

  &:hover {
    background-color: ${({ theme }) => theme.palette.action.selected};
    border-color: ${({ theme }) => theme.palette.highlight.main};
  }
`;

const StyledBody = styled(Box)`
  pointer-events: auto;
  background-color: ${({ theme }) => theme.palette.background.default};
  transition: all 0.25s ease-out;
  overflow: hidden;
  height: ${({ expanded }) => expanded ? '100%' : '0%'};
`;

const StyledContent = styled(Box)`
  height: 100%;
  background-color: ${({ theme }) => theme.palette.action.hover};
  padding-top: ${({ theme }) => theme.spacing(2)};
  border-left: 1px solid ${({ theme }) => useColorModeValue(theme, 'border')};
  border-right: 1px solid ${({ theme }) => useColorModeValue(theme, 'border')};
  display: flex;
  flex-direction: column;
`;

const StyledListBody = styled(Flex)`
  overflow-y: overlay;
  flex-direction: column;
  flex-grow: 1;
<<<<<<< HEAD
  margin-top: ${({ theme }) => theme.spacing(1)};
  padding-left: ${({ theme }) => theme.spacing(2)};
  padding-right: ${({ theme }) => theme.spacing(2)};
=======
  margin-top: ${({ theme }) => theme.spacing(2)};
  padding-left: ${({ theme }) => theme.spacing(2)};
  padding-right: ${({ theme }) => theme.spacing(2)};
`;

const StyledButtonText = styled(Box)`
  position: relative;
`;

const StyledExpandButtonContainer = styled(Box)`
  position: absolute;
  right: ${({ theme }) => theme.spacing(-4)};
  top: ${({ theme }) => theme.spacing(0)};
>>>>>>> 8bf3c74e
`;

export type WalletsManageTokensProps = {
  children?: ReactNode;
};

export default function WalletsManageTokens(props: WalletsManageTokensProps) {
  const [expanded, toggle] = useToggle(false);
  const t = useTrans();
  const navigate = useNavigate();
  const [search, setSearch] = useState('')
  const { list, hide, show, isLoading } = useWalletsList(search);

  function handleAddToken(event) {
    event.preventDefault();
    event.stopPropagation();

    navigate('/dashboard/wallets/create/cat/existing');
  }

  return (
    <StyledRoot>
      <StyledButtonContainer>
        <StyledMainButton onClick={toggle} fullWidth>
<<<<<<< HEAD
          <Trans>Manage token list</Trans>
=======
          <StyledButtonText>
            <Trans>Manage token list</Trans>
            <StyledExpandButtonContainer>
              {expanded ? <KeyboardArrowDown /> : <KeyboardArrowUp />}
            </StyledExpandButtonContainer>
          </StyledButtonText>
>>>>>>> 8bf3c74e
        </StyledMainButton>
      </StyledButtonContainer>
      <StyledBody expanded={expanded}>
        <StyledContent>
          <Flex gap={1} alignItems="center">
            <Box flexGrow={1} ml={2}>
              <Search>
                <SearchIconWrapper>
                  <SearchIcon />
                </SearchIconWrapper>
                <StyledInputBase
                  value={search}
                  onChange={(event) => setSearch(event.target.value)}
                  placeholder={t('Search...')}
                />
              </Search>
            </Box>
            <Box mr={2}>
              <Tooltip title={<Trans>Add Token</Trans>}>
                <IconButton onClick={handleAddToken}>
                  <Add />
                </IconButton>
              </Tooltip>
            </Box>
          </Flex>
          <StyledListBody>
            {isLoading ? (
              <Spinner center />
            ) : (
              <Flex gap={1} flexDirection="column" width="100%">
                {list?.map((list) => (
                  <WalletTokenCard
                    item={list}
                    key={list.id}
                    onHide={hide}
                    onShow={show}
                  />
                ))}
              </Flex>
            )}
          </StyledListBody>
        </StyledContent>
      </StyledBody>
    </StyledRoot>
  );
}<|MERGE_RESOLUTION|>--- conflicted
+++ resolved
@@ -1,9 +1,16 @@
 import React, { type ReactNode, useState } from 'react';
 import { Trans } from '@lingui/macro';
 import { Box, IconButton, InputBase } from '@mui/material';
-import { Button, useColorModeValue, Spinner, Flex, Tooltip, useTrans } from '@chia/core';
+import {
+  Button,
+  useColorModeValue,
+  Spinner,
+  Flex,
+  Tooltip,
+  useTrans,
+} from '@chia/core';
 import styled from 'styled-components';
-import { Add, KeyboardArrowDown, KeyboardArrowUp  } from '@mui/icons-material';
+import { Add, KeyboardArrowDown, KeyboardArrowUp } from '@mui/icons-material';
 import { useToggle } from 'react-use';
 import useWalletsList from '../hooks/useWalletsList';
 import WalletTokenCard from './WalletTokenCard';
@@ -60,7 +67,8 @@
 `;
 
 const StyledMainButton = styled(Button)`
-  border-radius: ${({ theme }) => `${theme.spacing(2)} ${theme.spacing(2)} 0 0`};
+  border-radius: ${({ theme }) =>
+    `${theme.spacing(2)} ${theme.spacing(2)} 0 0`};
   border: ${({ theme }) => `1px solid ${useColorModeValue(theme, 'border')}`};
   background-color: ${({ theme }) => theme.palette.action.hover};
   height: ${({ theme }) => theme.spacing(6)};
@@ -77,7 +85,7 @@
   background-color: ${({ theme }) => theme.palette.background.default};
   transition: all 0.25s ease-out;
   overflow: hidden;
-  height: ${({ expanded }) => expanded ? '100%' : '0%'};
+  height: ${({ expanded }) => (expanded ? '100%' : '0%')};
 `;
 
 const StyledContent = styled(Box)`
@@ -94,11 +102,6 @@
   overflow-y: overlay;
   flex-direction: column;
   flex-grow: 1;
-<<<<<<< HEAD
-  margin-top: ${({ theme }) => theme.spacing(1)};
-  padding-left: ${({ theme }) => theme.spacing(2)};
-  padding-right: ${({ theme }) => theme.spacing(2)};
-=======
   margin-top: ${({ theme }) => theme.spacing(2)};
   padding-left: ${({ theme }) => theme.spacing(2)};
   padding-right: ${({ theme }) => theme.spacing(2)};
@@ -112,7 +115,6 @@
   position: absolute;
   right: ${({ theme }) => theme.spacing(-4)};
   top: ${({ theme }) => theme.spacing(0)};
->>>>>>> 8bf3c74e
 `;
 
 export type WalletsManageTokensProps = {
@@ -123,7 +125,7 @@
   const [expanded, toggle] = useToggle(false);
   const t = useTrans();
   const navigate = useNavigate();
-  const [search, setSearch] = useState('')
+  const [search, setSearch] = useState('');
   const { list, hide, show, isLoading } = useWalletsList(search);
 
   function handleAddToken(event) {
@@ -137,16 +139,12 @@
     <StyledRoot>
       <StyledButtonContainer>
         <StyledMainButton onClick={toggle} fullWidth>
-<<<<<<< HEAD
-          <Trans>Manage token list</Trans>
-=======
           <StyledButtonText>
             <Trans>Manage token list</Trans>
             <StyledExpandButtonContainer>
               {expanded ? <KeyboardArrowDown /> : <KeyboardArrowUp />}
             </StyledExpandButtonContainer>
           </StyledButtonText>
->>>>>>> 8bf3c74e
         </StyledMainButton>
       </StyledButtonContainer>
       <StyledBody expanded={expanded}>
@@ -159,7 +157,7 @@
                 </SearchIconWrapper>
                 <StyledInputBase
                   value={search}
-                  onChange={(event) => setSearch(event.target.value)}
+                  onChange={event => setSearch(event.target.value)}
                   placeholder={t('Search...')}
                 />
               </Search>
@@ -177,7 +175,7 @@
               <Spinner center />
             ) : (
               <Flex gap={1} flexDirection="column" width="100%">
-                {list?.map((list) => (
+                {list?.map(list => (
                   <WalletTokenCard
                     item={list}
                     key={list.id}
